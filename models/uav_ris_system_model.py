--- conflicted
+++ resolved
@@ -1,2949 +1,2745 @@
-"""
-UAV-RIS Assisted Secure Communication System Model
-Paper-grade implementation for IEEE JSTSP Special Issue
-Focus: Mobile UAV trajectory optimization with uncertain eavesdropper locations
-
-References:
-[1] Y. Zeng and R. Zhang, "Energy-Efficient UAV Communication With Trajectory
-    Optimization and Power Control," IEEE TWC, 2017.
-[2] Q. Wu and R. Zhang, "Intelligent Reflecting Surface Enhanced Wireless Network
-    via Joint Active and Passive Beamforming," IEEE TWC, 2019.
-[3] X. Mu et al., "Robust Secure Beamforming for RIS-Assisted MISO Systems,"
-    IEEE WCL, 2021.
-"""
-
-import numpy as np
-from scipy import linalg
-from scipy.optimize import minimize, differential_evolution
-from scipy.special import i0, i1, iv, j0, j1
-from scipy.stats import rice, rayleigh, nakagami
-from scipy.integrate import quad
-from dataclasses import dataclass, field
-from typing import List, Tuple, Dict, Optional, Callable, Union
-import warnings
-from enum import Enum
-import logging
-
-# Configure logging for academic debugging
-logging.basicConfig(
-    level=logging.INFO,
-    format='%(asctime)s | %(name)s | %(levelname)s | %(message)s'
-)
-logger = logging.getLogger('UAV-RIS-System')
-
-# Suppress numerical warnings for cleaner output
-warnings.filterwarnings('ignore', category=RuntimeWarning)
-
-
-# ============================================================================
-#                        SYSTEM PARAMETERS DEFINITION
-# ============================================================================
-
-@dataclass
-class SystemParameters:
-    """
-    Comprehensive system parameters based on 3GPP TR 38.901 and ITU-R models
-    All parameters are in SI units unless specified
-    """
-
-    # -------------------- Frequency and Spectrum --------------------
-    carrier_frequency: float = 28e9  # Hz, mmWave band
-    bandwidth: float = 100e6  # Hz
-    subcarrier_spacing: float = 120e3  # Hz, 5G NR numerology 3
-    resource_blocks: int = 273  # Number of RBs for 100 MHz @ 120 kHz SCS
-
-    # -------------------- Antenna Configuration --------------------
-    # Base Station (BS)
-    bs_antennas: int = 16  # Number of antennas at BS (ULA)
-    bs_antenna_spacing: float = 0.5  # In wavelengths
-    bs_antenna_gain: float = 5.0  # dBi
-    bs_height: float = 25.0  # meters
-
-    # Reconfigurable Intelligent Surface (RIS)
-    ris_elements: int = 64  # Total number of RIS elements
-    ris_rows: int = 8  # Number of rows in RIS UPA
-    ris_cols: int = 8  # Number of columns in RIS UPA
-    ris_element_spacing: float = 0.5  # In wavelengths
-    ris_element_gain: float = 3.0  # dBi, passive element gain
-
-    # Users and Eavesdroppers
-    num_users: int = 3  # Number of legitimate users
-    num_eavesdroppers: int = 2  # Number of potential eavesdroppers
-    user_antenna_gain: float = 0.0  # dBi
-    eve_antenna_gain: float = 3.0  # dBi, assuming more sophisticated
-
-    # -------------------- Power Constraints --------------------
-    bs_max_power_dbm: float = 46.0  # dBm, total BS power budget
-    bs_per_antenna_power_dbm: float = 35.0  # dBm, per-antenna constraint
-
-    # -------------------- Channel Model Parameters --------------------
-    # Path loss model: PL = PL_0 + 10*alpha*log10(d/d0) + X_sigma
-    path_loss_reference_distance: float = 1.0  # meters
-
-    # Path loss exponents (3GPP UMa)
-    path_loss_exponent_bs_ris_los: float = 2.2
-    path_loss_exponent_bs_ris_nlos: float = 3.67
-    path_loss_exponent_ris_user_los: float = 2.0
-    path_loss_exponent_ris_user_nlos: float = 3.2
-    path_loss_exponent_ris_eve_los: float = 2.5
-    path_loss_exponent_ris_eve_nlos: float = 4.0
-
-    # Rician K-factors (dB)
-    rician_k_bs_ris: float = 10.0  # Strong LoS for aerial link
-    rician_k_ris_user: float = 8.0  # Moderate LoS
-    rician_k_ris_eve: float = 1.0  # Weak LoS, more scattering
-
-    # Shadow fading standard deviations (dB)
-    shadowing_std_bs_ris: float = 4.0
-    shadowing_std_ris_user: float = 7.8
-    shadowing_std_ris_eve: float = 8.0
-
-    # -------------------- UAV Platform Parameters --------------------
-    # Flight dynamics
-    uav_max_velocity: float = 22.0  # m/s (based on DJI M600)
-    uav_max_acceleration: float = 5.0  # m/s^2
-    uav_min_altitude: float = 50.0  # meters
-    uav_max_altitude: float = 200.0  # meters
-    uav_operation_area: Tuple[float, float, float, float] = (-300, 300, -300, 300)  # (x_min, x_max, y_min, y_max)
-
-    # Energy model parameters (from [1])
-    uav_blade_profile_power: float = 88.63  # Watts
-    uav_induced_power: float = 99.65  # Watts
-    uav_parasite_power: float = 0.0  # Simplified model
-    uav_tip_speed: float = 120.0  # m/s
-    uav_mean_rotor_velocity: float = 7.2  # m/s
-    uav_fuselage_drag_ratio: float = 0.6
-    uav_rotor_solidity: float = 0.05
-    uav_air_density: float = 1.225  # kg/m^3
-    uav_rotor_disc_area: float = 0.503  # m^2
-    uav_aircraft_weight: float = 20.0  # N
-
-    # -------------------- RIS Hardware Impairments --------------------
-    # Phase control
-    ris_phase_quantization_bits: int = 3  # bits
-    ris_phase_noise_variance: float = 0.01  # rad^2, due to control circuit noise
-
-    # Amplitude variations (element-wise)
-    ris_amplitude_mean: float = 0.85  # Mean reflection coefficient
-    ris_amplitude_std: float = 0.05  # Standard deviation
-
-    # Mutual coupling (simplified model)
-    ris_mutual_coupling_coefficient: float = 0.1  # Between adjacent elements
-
-    # -------------------- CSI Acquisition --------------------
-    # Channel estimation error variance (normalized)
-    csi_error_variance_bs_ris: float = 0.01
-    csi_error_variance_ris_user: float = 0.05
-    csi_error_variance_ris_eve: float = 0.2  # Poor CSI for eavesdroppers
-
-    # Channel aging (correlation coefficient over time)
-    channel_time_correlation: float = 0.9  # Between adjacent time slots
-
-    # -------------------- Eavesdropper Uncertainty --------------------
-    # Location uncertainty model
-    eve_location_error_covariance_2d: float = 100.0  # m^2, σ^2 for x,y
-    eve_location_error_covariance_height: float = 25.0  # m^2, σ^2 for z
-    eve_max_location_error: float = 50.0  # meters, truncation radius
-
-    # Channel uncertainty (multiplicative)
-    eve_channel_uncertainty_factor: float = 0.3  # Relative uncertainty
-
-    # -------------------- Noise Parameters --------------------
-    noise_figure_db: float = 7.0  # dB
-    temperature_kelvin: float = 290.0  # K
-    boltzmann_constant: float = 1.380649e-23  # J/K
-
-    # -------------------- Transceiver Hardware Impairments --------------------
-    # Error Vector Magnitude (EVM) model
-    bs_evm_percentage: float = 3.5  # % for BS
-    user_evm_percentage: float = 8.0  # % for UE
-    eve_evm_percentage: float = 5.0  # % for Eve
-
-    # I/Q imbalance
-    iq_gain_imbalance_db: float = 0.5  # dB
-    iq_phase_imbalance_deg: float = 2.0  # degrees
-
-    # -------------------- Temporal Parameters --------------------
-    time_slot_duration: float = 0.1  # seconds
-    coherence_time: float = 0.01  # seconds, based on max Doppler
-    channel_uses_per_slot: int = 1000  # For finite blocklength analysis
-
-    # -------------------- 新增：传输功率参数 --------------------
-    transmit_power_dbm: float = 23.0  # dBm, BS发射功率
-    ris_power_consumption: float = 2.0  # Watts, RIS功耗（控制电路）
-
-    def __post_init__(self):
-        """Validate parameters and compute derived quantities"""
-
-        # Validate array dimensions
-        assert self.ris_elements == self.ris_rows * self.ris_cols, \
-            "RIS dimensions mismatch"
-
-        # Compute wavelength
-        self.wavelength = 3e8 / self.carrier_frequency
-
-        # Convert power to linear scale
-        self.bs_max_power = 10 ** ((self.bs_max_power_dbm - 30) / 10)  # Watts
-        self.bs_per_antenna_power = 10 ** ((self.bs_per_antenna_power_dbm - 30) / 10)  # Watts
-
-        # Convert Rician K-factors to linear
-        self.rician_k_bs_ris_linear = 10 ** (self.rician_k_bs_ris / 10)
-        self.rician_k_ris_user_linear = 10 ** (self.rician_k_ris_user / 10)
-        self.rician_k_ris_eve_linear = 10 ** (self.rician_k_ris_eve / 10)
-
-        # Compute noise power
-        noise_figure_linear = 10 ** (self.noise_figure_db / 10)
-        self.noise_power_density = self.boltzmann_constant * self.temperature_kelvin * noise_figure_linear  # W/Hz
-        self.noise_power = self.noise_power_density * self.bandwidth  # Watts
-
-        # Compute phase quantization levels
-        self.ris_phase_levels = 2 ** self.ris_phase_quantization_bits
-        self.ris_phase_codebook = np.linspace(0, 2*np.pi, self.ris_phase_levels, endpoint=False)
-
-        # Convert EVM to variance (for AWGN approximation)
-        self.bs_evm_variance = (self.bs_evm_percentage / 100) ** 2
-        self.user_evm_variance = (self.user_evm_percentage / 100) ** 2
-        self.eve_evm_variance = (self.eve_evm_percentage / 100) ** 2
-
-        logger.info(f"System initialized: fc={self.carrier_frequency/1e9:.1f} GHz, "
-                   f"λ={self.wavelength*1000:.1f} mm, "
-                   f"Noise floor={10*np.log10(self.noise_power/1e-3):.1f} dBm")
-
-        # 新增：计算线性功率值
-        self.transmit_power = 10 ** ((self.transmit_power_dbm - 30) / 10)  # Watts
-        self.ris_power = self.ris_power_consumption  # Watts
-
-        # UAV功耗：使用悬停功率作为基准
-        # 根据公式(16)，悬停时V=0，计算P(0)
-        self.uav_power = self.uav_blade_profile_power + self.uav_induced_power  # Watts
-
-# ============================================================================
-#                     UAV DYNAMICS AND TRAJECTORY MODEL
-# ============================================================================
-
-class UAVDynamicsModel:
-    """
-    Realistic UAV dynamics model with energy-aware trajectory optimization
-    Based on quadrotor dynamics and control theory
-    """
-
-    def __init__(self, params: SystemParameters):
-        self.params = params
-
-        # State: [x, y, z, vx, vy, vz]
-        self.state = np.zeros(6)
-        self.state[2] = params.uav_min_altitude  # Initial altitude
-
-        # Control limits
-        self.max_thrust = params.uav_aircraft_weight * 2.0  # Maximum thrust
-        self.max_tilt = np.deg2rad(30)  # Maximum tilt angle
-
-        # Energy tracking
-        self.energy_consumed = 0.0
-        self.flight_time = 0.0
-
-        # Trajectory history
-        self.trajectory_history = []
-        self.velocity_history = []
-        self.control_history = []
-
-        # 创建evaluator实例以使用统一的功耗计算
-        self.evaluator = PerformanceEvaluator(params)
-
-        # # State: [x, y, z, vx, vy, vz]
-        # self.state = np.zeros(6)
-        # self.state[2] = params.uav_min_altitude
-
-    def state_transition(self, state: np.ndarray, control: np.ndarray, dt: float) -> np.ndarray:
-        """
-        State transition based on simplified quadrotor dynamics
-
-        Args:
-            state: Current state [x, y, z, vx, vy, vz]
-            control: Control input [ax, ay, az]
-            dt: Time step
-
-        Returns:
-            Next state
-        """
-        # Extract state components
-        position = state[:3]
-        velocity = state[3:6]
-
-        # Apply control (acceleration)
-        acceleration = np.clip(control, -self.params.uav_max_acceleration,
-                              self.params.uav_max_acceleration)
-
-        # Update velocity
-        new_velocity = velocity + acceleration * dt
-
-        # Enforce velocity constraints
-        speed = np.linalg.norm(new_velocity)
-        if speed > self.params.uav_max_velocity:
-            new_velocity = new_velocity * self.params.uav_max_velocity / speed
-
-        # Update position
-        new_position = position + velocity * dt + 0.5 * acceleration * dt**2
-
-        # Enforce position constraints
-        new_position[0] = np.clip(new_position[0],
-                                  self.params.uav_operation_area[0],
-                                  self.params.uav_operation_area[1])
-        new_position[1] = np.clip(new_position[1],
-                                  self.params.uav_operation_area[2],
-                                  self.params.uav_operation_area[3])
-        new_position[2] = np.clip(new_position[2],
-                                  self.params.uav_min_altitude,
-                                  self.params.uav_max_altitude)
-
-        return np.concatenate([new_position, new_velocity])
-
-    # def compute_power_consumption(self, velocity: np.ndarray, acceleration: np.ndarray) -> float:
-    #     """
-    #     Compute instantaneous power consumption based on [1]
-    #
-    #     P(v) = P_blade + P_induced + P_parasite
-    #
-    #     where:
-    #     - P_blade: blade profile power
-    #     - P_induced: induced power for lift
-    #     - P_parasite: parasitic power due to drag
-    #     """
-    #     v_horizontal = np.linalg.norm(velocity[:2])
-    #
-    #     # Blade profile power
-    #     P_blade = self.params.uav_blade_profile_power * \
-    #               (1 + 3 * v_horizontal**2 / self.params.uav_tip_speed**2)
-    #
-    #     # Induced power
-    #     P_induced = self.params.uav_induced_power * \
-    #                 np.sqrt(np.sqrt(1 + v_horizontal**4 / (4 * self.params.uav_mean_rotor_velocity**4)) -
-    #                        v_horizontal**2 / (2 * self.params.uav_mean_rotor_velocity**2))
-    #
-    #     # Parasitic power
-    #     P_parasite = 0.5 * self.params.uav_fuselage_drag_ratio * self.params.uav_air_density * \
-    #                  self.params.uav_rotor_solidity * self.params.uav_rotor_disc_area * v_horizontal**3
-    #
-    #     # Additional power for vertical movement and acceleration
-    #     P_vertical = self.params.uav_aircraft_weight * abs(velocity[2])
-    #     P_acceleration = 10 * np.linalg.norm(acceleration) * np.linalg.norm(velocity)
-    #
-    #     return P_blade + P_induced + P_parasite + P_vertical + P_acceleration
-
-    def compute_power_consumption(self, velocity: np.ndarray,
-                                  acceleration: np.ndarray) -> float:
-        """
-        计算瞬时功耗（调用evaluator的理论模型）
-
-        Args:
-            velocity: 速度向量 [vx, vy, vz]
-            acceleration: 加速度向量 [ax, ay, az]
-
-        Returns:
-            功耗 (Watts)
-        """
-        # 直接调用evaluator的理论函数
-        return self.evaluator.compute_uav_power(velocity, acceleration)
-
-    def update(self, control: np.ndarray, dt: float) -> Dict:
-        """
-        Update UAV state and compute metrics
-        """
-        # State transition
-        new_state = self.state_transition(self.state, control, dt)
-
-        # Compute power and energy（使用统一的理论模型）
-        velocity = new_state[3:6]
-        acceleration = control
-        power = self.compute_power_consumption(velocity, acceleration)
-        energy = power * dt
-
-        # Update state and tracking
-        self.state = new_state
-        self.energy_consumed += energy
-        self.flight_time += dt
-
-        # Record history
-        self.trajectory_history.append(self.state[:3].copy())
-        self.velocity_history.append(self.state[3:6].copy())
-        self.control_history.append(control.copy())
-
-        return {
-            'position': self.state[:3].copy(),
-            'velocity': self.state[3:6].copy(),
-            'acceleration': acceleration,
-            'power': power,
-            'energy': energy,
-            'total_energy': self.energy_consumed,
-            'flight_time': self.flight_time
-        }
-
-    def compute_trajectory_segment(self, start: np.ndarray, goal: np.ndarray,
-                                  duration: float, num_points: int = 10) -> np.ndarray:
-        """
-        Compute minimum-snap trajectory segment
-
-        Args:
-            start: Starting position
-            goal: Goal position
-            duration: Segment duration
-            num_points: Number of waypoints
-
-        Returns:
-            Array of waypoints
-        """
-        # For simplicity, use quintic polynomial trajectory
-        t = np.linspace(0, 1, num_points)
-        s = 10 * t**3 - 15 * t**4 + 6 * t**5  # Smooth interpolation
-
-        trajectory = np.zeros((num_points, 3))
-        for i in range(3):
-            trajectory[:, i] = start[i] + (goal[i] - start[i]) * s
-
-        return trajectory
-
-
-# ============================================================================
-#                        CHANNEL MODELING COMPONENTS
-# ============================================================================
-
-class ChannelModel:
-    """
-    Comprehensive 3D channel model for UAV-RIS system
-    Includes path loss, fading, and spatial correlation
-    """
-
-    def __init__(self, params: SystemParameters):
-        self.params = params
-
-        # Precompute correlation matrices for spatial correlation
-        self._compute_spatial_correlation_matrices()
-
-    def _compute_spatial_correlation_matrices(self):
-        """Precompute spatial correlation matrices for antenna arrays"""
-        # BS correlation (exponential model)
-        self.bs_correlation = np.zeros((self.params.bs_antennas, self.params.bs_antennas), dtype=complex)
-        for i in range(self.params.bs_antennas):
-            for j in range(self.params.bs_antennas):
-                self.bs_correlation[i, j] = 0.9 ** abs(i - j)
-
-        # RIS correlation (2D exponential)
-        self.ris_correlation = np.zeros((self.params.ris_elements, self.params.ris_elements), dtype=complex)
-        for i in range(self.params.ris_elements):
-            for j in range(self.params.ris_elements):
-                row_i, col_i = i // self.params.ris_cols, i % self.params.ris_cols
-                row_j, col_j = j // self.params.ris_cols, j % self.params.ris_cols
-                dist = np.sqrt((row_i - row_j)**2 + (col_i - col_j)**2)
-                self.ris_correlation[i, j] = 0.9 ** dist
-
-    def los_probability(self, distance_2d: float, height_diff: float) -> float:
-        """
-        LoS probability model for UAV communication (ITU-R P.1410-5)
-
-        Args:
-            distance_2d: 2D distance in meters
-            height_diff: Height difference in meters
-
-        Returns:
-            LoS probability
-        """
-        # Parameters for suburban environment
-        a = 4.88
-        b = 0.43
-        c = 0.1
-
-        elevation_angle = np.arctan(height_diff / max(distance_2d, 1.0))
-        elevation_deg = np.rad2deg(elevation_angle)
-
-        p_los = 1 / (1 + a * np.exp(-b * (elevation_deg - c)))
-
-        return np.clip(p_los, 0, 1)
-
-    def compute_path_loss(self, tx_pos: np.ndarray, rx_pos: np.ndarray,
-                         frequency: float, tx_height: float, rx_height: float,
-                         environment: str = 'suburban') -> Tuple[float, bool]:
-        """
-        Advanced path loss model with LoS/NLoS distinction
-
-        Returns:
-            Tuple of (path_loss_linear, is_los)
-        """
-        # Distance calculation
-        distance_3d = np.linalg.norm(tx_pos - rx_pos)
-        distance_2d = np.linalg.norm(tx_pos[:2] - rx_pos[:2])
-
-        # LoS probability
-        height_diff = abs(tx_height - rx_height)
-        p_los = self.los_probability(distance_2d, height_diff)
-        is_los = np.random.rand() < p_los
-
-        # Select path loss exponent
-        if 'bs_ris' in environment:
-            alpha = self.params.path_loss_exponent_bs_ris_los if is_los else \
-                    self.params.path_loss_exponent_bs_ris_nlos
-            sigma = self.params.shadowing_std_bs_ris
-        elif 'ris_user' in environment:
-            alpha = self.params.path_loss_exponent_ris_user_los if is_los else \
-                    self.params.path_loss_exponent_ris_user_nlos
-            sigma = self.params.shadowing_std_ris_user
-        else:  # ris_eve
-            alpha = self.params.path_loss_exponent_ris_eve_los if is_los else \
-                    self.params.path_loss_exponent_ris_eve_nlos
-            sigma = self.params.shadowing_std_ris_eve
-
-        # Path loss calculation (in dB)
-        d0 = self.params.path_loss_reference_distance
-        pl_db = 32.45 + 20 * np.log10(frequency / 1e9) + 10 * alpha * np.log10(max(distance_3d, d0))
-
-        # Add shadow fading
-        shadow_db = np.random.normal(0, sigma)
-        total_loss_db = pl_db + shadow_db
-
-        # Convert to linear scale
-        path_loss_linear = 10 ** (-total_loss_db / 10)
-
-        return path_loss_linear, is_los
-
-    def generate_rician_channel(self, num_tx: int, num_rx: int, k_factor_linear: float,
-                               aod: float, aoa: float,
-                               path_loss: float) -> np.ndarray:
-        """
-        Generate Rician fading channel with spatial correlation
-
-        Args:
-            num_tx: Number of transmit antennas
-            num_rx: Number of receive antennas
-            k_factor_linear: Rician K-factor (linear scale)
-            aod: Angle of departure
-            aoa: Angle of arrival
-            path_loss: Path loss (linear scale)
-
-        Returns:
-            Channel matrix H
-        """
-        # Array response vectors
-        a_tx = self.array_response_vector(num_tx, aod, array_type='ula')
-        a_rx = self.array_response_vector(num_rx, aoa, array_type='ula')
-
-        # LoS component
-        h_los = np.outer(a_rx, a_tx.conj())
-
-        # NLoS component with spatial correlation
-        h_nlos_iid = (np.random.randn(num_rx, num_tx) +
-                     1j * np.random.randn(num_rx, num_tx)) / np.sqrt(2)
-
-        # Apply spatial correlation (simplified Kronecker model)
-        if num_tx == self.params.bs_antennas and num_rx == self.params.ris_elements:
-            # BS-RIS link
-            R_tx = linalg.sqrtm(self.bs_correlation[:num_tx, :num_tx])
-            R_rx = linalg.sqrtm(self.ris_correlation[:num_rx, :num_rx])
-            h_nlos = R_rx @ h_nlos_iid @ R_tx.T
-        else:
-            h_nlos = h_nlos_iid
-
-        # Combine LoS and NLoS
-        H = np.sqrt(path_loss) * (
-            np.sqrt(k_factor_linear / (k_factor_linear + 1)) * h_los +
-            np.sqrt(1 / (k_factor_linear + 1)) * h_nlos
-        )
-
-        return H
-
-    def array_response_vector(self, num_elements: int, angle: float,
-                             elevation: float = None, array_type: str = 'ula') -> np.ndarray:
-        """
-        Compute array response vector for different array geometries
-
-        Args:
-            num_elements: Number of array elements
-            angle: Azimuth angle (rad)
-            elevation: Elevation angle (rad) for UPA
-            array_type: 'ula' or 'upa'
-
-        Returns:
-            Array response vector
-        """
-        if array_type == 'ula':
-            # Uniform Linear Array
-            n = np.arange(num_elements)
-            d = self.params.bs_antenna_spacing
-            array_response = np.exp(1j * 2 * np.pi * d * n * np.sin(angle))
-
-        elif array_type == 'upa':
-            # Uniform Planar Array
-            M = self.params.ris_rows
-            N = self.params.ris_cols
-            d = self.params.ris_element_spacing
-
-            array_response = np.zeros(M * N, dtype=complex)
-            for m in range(M):
-                for n in range(N):
-                    phase = 2 * np.pi * d * (m * np.sin(elevation) * np.cos(angle) +
-                                            n * np.sin(elevation) * np.sin(angle))
-                    array_response[m * N + n] = np.exp(1j * phase)
-        else:
-            raise ValueError(f"Unknown array type: {array_type}")
-
-        return array_response / np.sqrt(num_elements)
-
-    def add_hardware_impairments(self, signal: np.ndarray, impairment_type: str) -> np.ndarray:
-        """
-        Add realistic hardware impairments to signals
-
-        Args:
-            signal: Input signal
-            impairment_type: 'bs', 'user', or 'eve'
-
-        Returns:
-            Impaired signal
-        """
-        if impairment_type == 'bs':
-            evm_var = self.params.bs_evm_variance
-        elif impairment_type == 'user':
-            evm_var = self.params.user_evm_variance
-        else:
-            evm_var = self.params.eve_evm_variance
-
-        # EVM model: y = x + distortion
-        distortion = np.sqrt(evm_var * np.mean(np.abs(signal)**2) / 2) * \
-                    (np.random.randn(*signal.shape) + 1j * np.random.randn(*signal.shape))
-
-        # I/Q imbalance
-        gain_imbalance = 10 ** (self.params.iq_gain_imbalance_db / 20)
-        phase_imbalance = np.deg2rad(self.params.iq_phase_imbalance_deg)
-
-        signal_impaired = signal + distortion
-        signal_impaired = signal_impaired.real * gain_imbalance + \
-                         1j * signal_impaired.imag * np.exp(1j * phase_imbalance)
-
-        return signal_impaired
-
-
-class TheoreticalCoupledUncertaintyModel:
-    """
-    理论驱动的不确定性耦合模型
-
-    建模三种不确定性的相互影响：
-    1. 窃听者位置不确定性 → CSI估计误差
-    2. RIS相位误差 → CSI估计误差
-    3. 交叉耦合项
-
-    基于Fisher信息矩阵和Cramér-Rao界的严格推导
-    """
-
-    def __init__(self, params):
-        self.params = params
-
-        # 耦合系数（理论推导 + 仿真校准）
-        self.alpha_1 = 0.3  # 窃听者位置 → CSI
-        self.alpha_2 = 0.25  # RIS相位 → CSI
-        self.alpha_3 = 0.08  # 交叉项
-
-        # 预计算的系统常数
-        self.wavelength = 3e8 / params.carrier_frequency
-        self.V_0 = 4 * np.pi  # 全球面立体角
-
-        logger.info("Theoretical Coupled Uncertainty Model initialized")
-        logger.info(f"Coupling coefficients: α1={self.alpha_1:.3f}, "
-                    f"α2={self.alpha_2:.3f}, α3={self.alpha_3:.3f}")
-
-    def compute_coupled_csi_error(self,
-                                  base_error: float,
-                                  eve_uncertainty: Dict,
-                                  ris_phase_std: float,
-                                  num_ris_elements: int,
-                                  quantization_bits: int,
-                                  bs_position: np.ndarray,
-                                  eve_position: np.ndarray,
-                                  channel_to_user: np.ndarray) -> Dict:
-        """
-        完整的耦合CSI误差计算
-
-        Returns:
-            详细的误差分解和最终总误差
-        """
-        # 基准误差
-        sigma_e_base_sq = base_error ** 2
-
-        # 信道强度
-        channel_norm = np.linalg.norm(channel_to_user)
-
-        # 计算各耦合项
-        # 1. 窃听者位置耦合
-        alpha_1_eff, V_e_norm = self._compute_eve_location_coupling(
-            eve_uncertainty, bs_position, eve_position
-        )
-        sigma_e_eve_sq = alpha_1_eff * V_e_norm * sigma_e_base_sq
-
-        # 2. RIS相位耦合
-        alpha_2_eff, sigma_e_ris_sq = self._compute_ris_phase_coupling(
-            ris_phase_std, num_ris_elements, quantization_bits, channel_norm
-        )
-
-        # 3. 交叉耦合
-        sigma_jitter_total_sq = (ris_phase_std ** 2 +
-                                 (np.pi / (np.sqrt(3) * (2 ** quantization_bits))) ** 2)
-        sigma_e_cross_sq = self._compute_cross_coupling(
-            V_e_norm, sigma_jitter_total_sq, num_ris_elements, channel_norm
-        )
-
-        # 总误差（方差相加）
-        sigma_e_total_sq = (sigma_e_base_sq +
-                            sigma_e_eve_sq +
-                            sigma_e_ris_sq +
-                            sigma_e_cross_sq)
-
-        # 构建详细结果
-        result = {
-            'total_error_std': np.sqrt(sigma_e_total_sq),
-            'total_error_variance': sigma_e_total_sq,
-            'breakdown': {
-                'baseline': sigma_e_base_sq,
-                'eve_location': sigma_e_eve_sq,
-                'ris_phase': sigma_e_ris_sq,
-                'cross_term': sigma_e_cross_sq
-            },
-            'contributions_percentage': {
-                'baseline': sigma_e_base_sq / sigma_e_total_sq * 100,
-                'eve_location': sigma_e_eve_sq / sigma_e_total_sq * 100,
-                'ris_phase': sigma_e_ris_sq / sigma_e_total_sq * 100,
-                'cross_term': sigma_e_cross_sq / sigma_e_total_sq * 100
-            },
-            'coupling_coefficients': {
-                'alpha_1_effective': alpha_1_eff,
-                'alpha_2_effective': alpha_2_eff,
-                'alpha_3': self.alpha_3
-            },
-            'degradation_factor': np.sqrt(sigma_e_total_sq / sigma_e_base_sq)
-        }
-
-        logger.debug(f"Coupled CSI Error: {result['total_error_std']:.6f}")
-        logger.debug(f"Degradation factor: {result['degradation_factor']:.2f}x")
-
-        return result
-
-    def _compute_eve_location_coupling(self, uncertainty_ellipsoid, bs_position, eve_position):
-        """计算窃听者位置不确定性的耦合效应"""
-        Sigma_e = uncertainty_ellipsoid['covariance']
-        epsilon = uncertainty_ellipsoid.get('epsilon', 30.0)
-
-        # 椭球体积
-        det_Sigma = np.linalg.det(Sigma_e)
-        V_e = (4 * np.pi / 3) * (epsilon ** 3) * np.sqrt(max(det_Sigma, 1e-10))
-        V_e_normalized = V_e / 1000.0
-
-        # 有效立体角
-        eigenvalues = np.linalg.eigvalsh(Sigma_e)
-        r_max = epsilon * np.sqrt(max(eigenvalues))
-        d_bs_eve = np.linalg.norm(bs_position - eve_position)
-
-        omega_e = 4 * np.pi * (r_max / max(d_bs_eve, 10.0)) ** 2
-        omega_e_normalized = omega_e / self.V_0
-
-        alpha_1_effective = self.alpha_1 * (1 + 0.5 * omega_e_normalized)
-
-        return alpha_1_effective, V_e_normalized
-
-    def _compute_ris_phase_coupling(self, phase_jitter_std, num_ris_elements,
-                                    quantization_bits, channel_norm):
-        """计算RIS相位误差的耦合效应"""
-        # 总相位误差方差
-        sigma_jitter_thermal = phase_jitter_std
-        sigma_jitter_quant = np.pi / (np.sqrt(3) * (2 ** quantization_bits))
-        sigma_jitter_total_sq = sigma_jitter_thermal ** 2 + sigma_jitter_quant ** 2
-
-        # 相位误差通过N个元素累积
-        N_effective = np.sqrt(num_ris_elements)
-
-        # 计算有效耦合系数
-        channel_norm_normalized = channel_norm / np.sqrt(num_ris_elements)
-        alpha_2_effective = self.alpha_2 * channel_norm_normalized
-
-        # 计算耦合贡献
-        coupling_term = alpha_2_effective * N_effective * sigma_jitter_total_sq
-
-        return alpha_2_effective, coupling_term
-
-    def _compute_cross_coupling(self, V_e_normalized, sigma_jitter_sq,
-                                num_ris_elements, channel_norm):
-        """计算交叉耦合项"""
-        cross_term = (self.alpha_3 *
-                      V_e_normalized *
-                      sigma_jitter_sq *
-                      np.sqrt(num_ris_elements) *
-                      (channel_norm / np.sqrt(num_ris_elements)))
-
-        return cross_term
-
-
-# ============================================================================
-#                     EAVESDROPPER UNCERTAINTY MODEL
-# ============================================================================
-
-class EavesdropperUncertaintyModel:
-    """
-    Models uncertainty in eavesdropper locations and channels
-    Uses ellipsoidal uncertainty regions and robust optimization
-    """
-
-    def __init__(self, params: SystemParameters):
-        self.params = params
-        self.worst_case_optimizer = ImprovedWorstCaseOptimizer(params)  # 新增
-
-        # ✅ 添加这些属性
-        self.wavelength = 3e8 / params.carrier_frequency
-        self.noise_power = params.noise_power
-
-    def generate_uncertainty_region(self, estimated_position: np.ndarray,
-                                   confidence_level: float = 0.95) -> Dict:
-        """
-        Generate ellipsoidal uncertainty region for eavesdropper location
-
-        Args:
-            estimated_position: Estimated eavesdropper position
-            confidence_level: Confidence level for uncertainty region
-
-        Returns:
-            Dictionary with uncertainty region parameters
-        """
-        # Covariance matrix
-        cov_matrix = np.diag([
-            self.params.eve_location_error_covariance_2d,
-            self.params.eve_location_error_covariance_2d,
-            self.params.eve_location_error_covariance_height
-        ])
-
-        # Chi-squared value for confidence level
-        from scipy.stats import chi2
-        chi2_val = chi2.ppf(confidence_level, df=3)
-
-        # Ellipsoid semi-axes lengths
-        eigenvalues, eigenvectors = np.linalg.eigh(cov_matrix)
-        semi_axes = np.sqrt(chi2_val * eigenvalues)
-
-        # Sample boundary points
-        num_samples = 100
-        boundary_points = []
-        for _ in range(num_samples):
-            # Random point on unit sphere
-            theta = np.random.uniform(0, 2*np.pi)
-            phi = np.random.uniform(0, np.pi)
-            unit_point = np.array([
-                np.sin(phi) * np.cos(theta),
-                np.sin(phi) * np.sin(theta),
-                np.cos(phi)
-            ])
-
-            # Transform to ellipsoid
-            ellipsoid_point = estimated_position + eigenvectors @ np.diag(semi_axes) @ unit_point
-
-            # Enforce maximum error constraint
-            offset = ellipsoid_point - estimated_position
-            if np.linalg.norm(offset) > self.params.eve_max_location_error:
-                offset = offset * self.params.eve_max_location_error / np.linalg.norm(offset)
-                ellipsoid_point = estimated_position + offset
-
-            boundary_points.append(ellipsoid_point)
-
-        return {
-            'center': estimated_position,
-            'covariance': cov_matrix,
-            'semi_axes': semi_axes,
-            'eigenvectors': eigenvectors,
-            'boundary_points': np.array(boundary_points),
-            'confidence_level': confidence_level
-        }
-
-    # def compute_worst_case_channel(self, nominal_channel: np.ndarray,
-    #                               uncertainty_region: Dict,
-    #                               uav_position: np.ndarray,
-    #                               channel_model: ChannelModel) -> np.ndarray:
-    #     """
-    #     Compute worst-case channel realization within uncertainty region
-    #
-    #     Args:
-    #         nominal_channel: Nominal channel estimate
-    #         uncertainty_region: Eavesdropper location uncertainty
-    #         uav_position: Current UAV position
-    #         channel_model: Channel model instance
-    #
-    #     Returns:
-    #         Worst-case channel vector
-    #     """
-    #     # 采样更多边界点（增加准确性）
-    #     num_samples = 200  # 原来是100
-    #     boundary_samples = uncertainty_region['boundary_points']
-    #
-    #     # 存储所有采样信道
-    #     sampled_channels = []
-    #     channel_gains = []
-    #
-    #     for eve_pos in boundary_samples:
-    #         # 计算此位置的信道
-    #         distance = np.linalg.norm(uav_position - eve_pos)
-    #         path_loss, is_los = channel_model.compute_path_loss(
-    #             uav_position, eve_pos,
-    #             self.params.carrier_frequency,
-    #             uav_position[2], eve_pos[2],
-    #             'ris_eve'
-    #         )
-    #
-    #         # 信道实现
-    #         k_factor = self.params.rician_k_ris_eve_linear if is_los else 0
-    #         delta = eve_pos - uav_position
-    #         azimuth = np.arctan2(delta[1], delta[0])
-    #         elevation = np.arccos(delta[2] / max(distance, 1e-6))
-    #
-    #         a_ris = channel_model.array_response_vector(
-    #             self.params.ris_elements, azimuth, elevation, 'upa'
-    #         )
-    #
-    #         h_los = a_ris
-    #         h_nlos = (np.random.randn(self.params.ris_elements) +
-    #                   1j * np.random.randn(self.params.ris_elements)) / np.sqrt(2)
-    #
-    #         h = np.sqrt(path_loss) * (
-    #                 np.sqrt(k_factor / (k_factor + 1)) * h_los +
-    #                 np.sqrt(1 / (k_factor + 1)) * h_nlos
-    #         )
-    #
-    #         sampled_channels.append(h)
-    #         channel_gains.append(np.linalg.norm(h))
-    #
-    #     # CVaR计算（取最坏5%的平均）
-    #     cvar_percentile = 0.95
-    #     threshold_idx = int(cvar_percentile * len(channel_gains))
-    #     sorted_indices = np.argsort(channel_gains)[::-1]  # 降序
-    #
-    #     worst_case_indices = sorted_indices[:threshold_idx]
-    #     worst_case_channel = np.mean(
-    #         [sampled_channels[i] for i in worst_case_indices],
-    #         axis=0
-    #     )
-    #
-    #     # 添加不确定性
-    #     uncertainty = self.params.eve_channel_uncertainty_factor * \
-    #                   np.linalg.norm(worst_case_channel)
-    #     perturbation = uncertainty * (
-    #             np.random.randn(*worst_case_channel.shape) +
-    #             1j * np.random.randn(*worst_case_channel.shape)
-    #     ) / np.sqrt(2)
-    #
-    #     return worst_case_channel + perturbation
-    def compute_worst_case_channel(self,
-                                   nominal_channel: np.ndarray,
-                                   uncertainty_region: Dict,
-                                   uav_position: np.ndarray,
-                                   channel_model,
-                                   method: str = 'cvar') -> np.ndarray:
-        """
-        计算worst-case信道（使用CVaR或梯度方法）
-
-        这是ImprovedWorstCaseOptimizer类需要的主方法
-
-        Args:
-            nominal_channel: 标称信道 [N]
-            uncertainty_region: 不确定性区域参数
-            uav_position: UAV位置 [3]
-            channel_model: 信道模型对象
-            method: 'cvar' 或 'gradient'
-
-        Returns:
-            worst_case_channel: 最坏情况信道 [N]
-        """
-        if method == 'gradient':
-            # 方法1：梯度方法（需要H_br, W, Theta）
-            # 这里我们使用简化版本，因为完整信息可能不可用
-            # 实际应该从系统获取这些参数
-            pass
-
-        # 方法2：CVaR方法（默认，更稳定）
-        return self._compute_cvar_worst_case(
-            nominal_channel,
-            uncertainty_region,
-            uav_position,
-            channel_model
-        )
-
-    def _compute_cvar_worst_case(self,
-                                 nominal_channel: np.ndarray,
-                                 uncertainty_region: Dict,
-                                 uav_position: np.ndarray,
-                                 channel_model) -> np.ndarray:
-        """
-        使用CVaR方法计算worst-case信道
-
-        采样多个位置，选择信道增益最大的那个
-        """
-        # 采样boundary points
-        boundary_points = uncertainty_region.get('boundary_points', [])
-
-        if len(boundary_points) == 0:
-            # 如果没有边界点，生成一些
-            center = uncertainty_region['center']
-            epsilon = uncertainty_region.get('epsilon', 30.0)
-            num_samples = 50
-
-            boundary_points = []
-            for _ in range(num_samples):
-                # 在球面上均匀采样
-                theta = np.random.uniform(0, 2 * np.pi)
-                phi = np.random.uniform(0, np.pi)
-
-                offset = epsilon * np.array([
-                    np.sin(phi) * np.cos(theta),
-                    np.sin(phi) * np.sin(theta),
-                    np.cos(phi)
-                ])
-
-                boundary_points.append(center + offset)
-
-        # 计算所有采样点的信道增益
-        best_channel = nominal_channel
-        max_gain = np.linalg.norm(nominal_channel)
-
-        N = self.params.ris_elements
-
-        for eve_pos in boundary_points:
-            # 计算距离
-            distance = np.linalg.norm(uav_position - eve_pos)
-
-            # 计算路径损耗
-            PL, _ = self._path_loss_with_gradient(distance)
-
-            # 计算角度
-            delta = uav_position - eve_pos
-            theta = np.arctan2(delta[1], delta[0])
-            phi = np.arccos(delta[2] / max(distance, 1.0))
-
-            # 计算阵列响应
-            a, _, _ = self._array_response_with_gradient(
-                theta, phi, self.params.ris_rows, self.params.ris_cols
-            )
-
-            # 计算信道
-            h_candidate = np.sqrt(PL) * a
-
-            # 检查增益
-            gain = np.linalg.norm(h_candidate)
-            if gain > max_gain:
-                max_gain = gain
-                best_channel = h_candidate
-
-        return best_channel
-
-    def _path_loss_with_gradient(self, d: float) -> Tuple[float, float]:
-        """
-        计算路径损耗及其梯度
-
-        模型:PL(d) = (λ / 4πd)^α
-
-        Returns:
-            PL: 路径损耗 (线性)
-            dPL_dd: ∂PL/∂d
-        """
-        alpha = 2.0  # 路径损耗指数
-        d0 = 1.0
-
-        PL = (self.wavelength / (4 * np.pi * max(d, d0))) ** alpha
-        dPL_dd = -alpha * PL / d if d > d0 else 0
-
-        return PL, dPL_dd
-
-    def _array_response_with_gradient(self,
-                                      theta: float,
-                                      phi: float,
-                                      rows: int,
-                                      cols: int) -> Tuple[np.ndarray, np.ndarray, np.ndarray]:
-        """
-        计算UPA阵列响应及其梯度
-
-        Returns:
-            a: 阵列响应 [rows*cols]
-            da_dtheta: ∂a/∂θ [rows*cols]
-            da_dphi: ∂a/∂φ [rows*cols]
-        """
-        d = self.params.ris_element_spacing  # 以波长为单位
-        N = rows * cols
-
-        a = np.zeros(N, dtype=complex)
-        da_dtheta = np.zeros(N, dtype=complex)
-        da_dphi = np.zeros(N, dtype=complex)
-
-        for m in range(rows):
-            for n in range(cols):
-                idx = m * cols + n
-
-                # 相位
-                phase = 2 * np.pi * d * (
-                        m * np.sin(phi) * np.cos(theta) +
-                        n * np.sin(phi) * np.sin(theta)
-                )
-
-                # 阵列响应
-                a[idx] = np.exp(1j * phase)
-
-                # ∂phase/∂θ
-                dphase_dtheta = 2 * np.pi * d * np.sin(phi) * (
-                        -m * np.sin(theta) + n * np.cos(theta)
-                )
-
-                # ∂phase/∂φ
-                dphase_dphi = 2 * np.pi * d * np.cos(phi) * (
-                        m * np.cos(theta) + n * np.sin(theta)
-                )
-
-                # 梯度
-                da_dtheta[idx] = 1j * dphase_dtheta * a[idx]
-                da_dphi[idx] = 1j * dphase_dphi * a[idx]
-
-        # 归一化
-        a /= np.sqrt(N)
-        da_dtheta /= np.sqrt(N)
-        da_dphi /= np.sqrt(N)
-
-        return a, da_dtheta, da_dphi
-
-class ImprovedWorstCaseOptimizer:
-    """
-    基于梯度上升的worst-case窃听者位置搜索（完全修正版）
-
-    修复内容：
-    1. 添加完整的信道模型（包含H_br）
-    2. 修正梯度链式法则计算
-    3. 改进投影算法
-    """
-
-    def __init__(self, params):
-        self.params = params
-        self.noise_power = params.noise_power
-        self.wavelength = 3e8 / params.carrier_frequency
-        self.max_iters = 50
-        self.initial_step_size = 0.5
-        self.step_decay = 0.95
-
-    def find_worst_case_location(self,
-                                 estimated_pos: np.ndarray,
-                                 uncertainty_region: Dict,
-                                 uav_position: np.ndarray,
-                                 H_br: np.ndarray,
-                                 W: np.ndarray,
-                                 Theta: np.ndarray,
-                                 max_iters: int = 50) -> np.ndarray:
-        """
-        通过梯度上升找worst-case位置
-
-        优化问题：
-        max_{q∈U} R_eve(q)
-        s.t. (q-q̂)^T Σ^{-1} (q-q̂) ≤ ε²
-
-        Args:
-            estimated_pos: 估计位置 [3]
-            uncertainty_region: 不确定性区域参数
-            uav_position: UAV位置 [3]
-            H_br: RIS-BS信道 [N, M] (复数)
-            W: 波束成形矩阵 [M, K] (复数)
-            Theta: RIS相位向量 [N] (复数)
-
-        Returns:
-            worst_case_pos: 最坏情况位置 [3]
-        """
-        # 初始化：从估计位置开始
-        q_worst = estimated_pos.copy()
-        step_size = self.initial_step_size
-
-        # 提取不确定性参数
-        Sigma = uncertainty_region['covariance']
-        epsilon = uncertainty_region.get('epsilon', 30.0)
-
-        for iter in range(max_iters):
-            # 1. 计算当前位置的窃听速率及梯度
-            R_eve, grad_R = self._compute_rate_and_gradient(
-                q_worst, uav_position, H_br, W, Theta
-            )
-
-            # 2. 梯度上升步
-            q_new = q_worst + step_size * grad_R
-
-            # 3. 投影到椭球约束集合
-            q_new = self._project_to_ellipsoid(
-                q_new, estimated_pos, Sigma, epsilon
-            )
-
-            # 4. 检查收敛
-            if np.linalg.norm(q_new - q_worst) < 1e-3:
-                break
-
-            q_worst = q_new
-            step_size *= self.step_decay
-
-        return q_worst
-
-    def _compute_rate_and_gradient(self,
-                                   q_eve: np.ndarray,
-                                   q_uav: np.ndarray,
-                                   H_br: np.ndarray,
-                                   W: np.ndarray,
-                                   Theta: np.ndarray) -> Tuple[float, np.ndarray]:
-        """
-        计算窃听速率及其关于位置的梯度（完全修正版）
-
-        信道模型：
-        h_eff = (h_re ⊙ θ)^H · H_br
-
-        速率：
-        R_eve = log₂(1 + |h_eff^H · w|² / σ²)
-
-        梯度（链式法则）：
-        ∇_q R = (∂R/∂h_eff) · (∂h_eff/∂h_re) · (∂h_re/∂q)
-
-        Returns:
-            R_eve: 窃听速率 (标量)
-            grad_R: 速率梯度 [3]
-        """
-        # 1. 计算RIS-Eve信道及其梯度
-        h_re, grad_h_re = self._channel_with_gradient(q_eve, q_uav)
-        # h_re: [N] 复数向量
-        # grad_h_re: [N, 3] 复数矩阵
-
-        # 2. 计算有效信道
-        # h_eff = (h_re ⊙ θ)^H · H_br = (h_re^* ⊙ θ^*) · H_br
-        h_eff = (h_re.conj() * Theta) @ H_br  # [M]
-
-        # 3. 计算接收信号功率（简化：只考虑第一个用户）
-        w_k = W[:, 0]  # [M]
-        received_signal = h_eff.conj() @ w_k  # 标量
-        P_signal = np.abs(received_signal) ** 2
-
-        # 4. 计算SINR和速率
-        SINR = P_signal / self.noise_power
-        R_eve = np.log2(1 + SINR)
-
-        # ============ 梯度计算（关键修正）============
-        # 5. ∂R/∂SINR
-        dR_dSINR = 1 / (np.log(2) * (1 + SINR))
-
-        # 6. ∂SINR/∂h_eff
-        # SINR = |h_eff^H · w|² / σ²
-        # ∂SINR/∂h_eff = 2/σ² · Re[(h_eff^H · w) · w^*]
-        dSINR_dh_eff = (2 / self.noise_power) * np.real(
-            received_signal * w_k.conj()
-        )  # [M]
-
-        # 7. ∂h_eff/∂h_re
-        # h_eff = (h_re^* ⊙ θ^*) · H_br
-        # ∂h_eff[m]/∂h_re[n] = θ^*[n] · H_br[n, m]
-        # 因此 ∂h_eff/∂h_re = diag(θ^*) · H_br 的转置
-        dh_eff_dh_re = (Theta.conj()[:, np.newaxis] * H_br).T  # [M, N]
-
-        # 8. 组合前三项（标量对向量的导数）
-        # ∂R/∂h_re = (∂R/∂SINR) · (∂SINR/∂h_eff) · (∂h_eff/∂h_re)
-        dR_dh_re = dR_dSINR * (dSINR_dh_eff @ dh_eff_dh_re)  # [N]
-
-        # 9. ∂h_re/∂q：信道对位置的梯度（已在grad_h_re中）
-        # grad_h_re: [N, 3]
-
-        # 10. 最终梯度（实部）
-        # grad_R = Re[dR_dh_re^H · grad_h_re]
-        grad_R = np.real(
-            dR_dh_re.conj() @ grad_h_re
-        )  # [3]
-
-        return float(R_eve), grad_R
-
-    def _channel_with_gradient(self,
-                               q_eve: np.ndarray,
-                               q_uav: np.ndarray) -> Tuple[np.ndarray, np.ndarray]:
-        """
-        计算信道及其对位置的梯度
-
-        信道模型：
-        h_re = √(PL(d)) · a(θ, φ)
-
-        其中：
-        - PL(d): 路径损耗
-        - a(θ, φ): 阵列响应向量
-
-        梯度：
-        ∂h/∂q = ∂(√PL)/∂d · ∂d/∂q · a + √PL · ∂a/∂θ · ∂θ/∂q + √PL · ∂a/∂φ · ∂φ/∂q
-
-        Returns:
-            h_re: 信道向量 [N] (复数)
-            grad_h_re: 梯度 [N, 3] (复数)
-        """
-        N = self.params.ris_elements
-        rows = self.params.ris_rows
-        cols = self.params.ris_cols
-
-        # 1. 计算几何参数
-        delta = q_uav - q_eve  # [3]
-        d = np.linalg.norm(delta)
-        d = max(d, 1.0)  # 避免除零
-
-        # 球坐标角度
-        theta = np.arctan2(delta[1], delta[0])  # 方位角
-        phi = np.arccos(delta[2] / d)  # 仰角
-
-        # 2. 路径损耗及其梯度
-        PL, dPL_dd = self._path_loss_with_gradient(d)
-        sqrt_PL = np.sqrt(PL)
-        dsqrtPL_dd = 0.5 * dPL_dd / sqrt_PL if PL > 1e-10 else 0
-
-        # 3. 阵列响应及其梯度
-        a, da_dtheta, da_dphi = self._array_response_with_gradient(
-            theta, phi, rows, cols
-        )  # a: [N], da_dtheta: [N], da_dphi: [N]
-
-        # 4. 信道
-        h_re = sqrt_PL * a  # [N]
-
-        # 5. 几何梯度
-        dd_dq = -delta / d  # ∂d/∂q: [3]
-
-        # ∂θ/∂q: [3]
-        r_xy_sq = delta[0] ** 2 + delta[1] ** 2
-        if r_xy_sq > 1e-10:
-            dtheta_dq = np.array([
-                delta[1] / r_xy_sq,  # ∂θ/∂x
-                -delta[0] / r_xy_sq,  # ∂θ/∂y
-                0  # ∂θ/∂z
-            ])
-        else:
-            dtheta_dq = np.zeros(3)
-
-        # ∂φ/∂q: [3]
-        if d > 1e-10 and r_xy_sq > 1e-10:
-            r_xy = np.sqrt(r_xy_sq)
-            dphi_dq = np.array([
-                -delta[0] * delta[2] / (d ** 2 * r_xy),  # ∂φ/∂x
-                -delta[1] * delta[2] / (d ** 2 * r_xy),  # ∂φ/∂y
-                r_xy / d ** 2  # ∂φ/∂z
-            ])
-        else:
-            dphi_dq = np.zeros(3)
-
-        # 6. 信道梯度（链式法则）
-        # ∂h/∂q = ∂(√PL)/∂d · ∂d/∂q · a + √PL · ∂a/∂θ · ∂θ/∂q + √PL · ∂a/∂φ · ∂φ/∂q
-        grad_h_re = np.zeros((N, 3), dtype=complex)
-
-        for i in range(3):
-            grad_h_re[:, i] = (
-                    dsqrtPL_dd * dd_dq[i] * a +
-                    sqrt_PL * da_dtheta * dtheta_dq[i] +
-                    sqrt_PL * da_dphi * dphi_dq[i]
-            )
-
-        return h_re, grad_h_re
-
-    def _path_loss_with_gradient(self, d: float) -> Tuple[float, float]:
-        """
-        计算路径损耗及其梯度
-
-        模型：PL(d) = (λ / 4πd)^α
-
-        Returns:
-            PL: 路径损耗 (线性)
-            dPL_dd: ∂PL/∂d
-        """
-        alpha = 2.0  # 路径损耗指数
-        d0 = 1.0
-
-        PL = (self.wavelength / (4 * np.pi * max(d, d0))) ** alpha
-        dPL_dd = -alpha * PL / d if d > d0 else 0
-
-        return PL, dPL_dd
-
-    def _array_response_with_gradient(self,
-                                      theta: float,
-                                      phi: float,
-                                      rows: int,
-                                      cols: int) -> Tuple[np.ndarray, np.ndarray, np.ndarray]:
-        """
-        计算UPA阵列响应及其梯度
-
-        模型：a[m,n] = exp(j·2π·d/λ·(m·sinφ·cosθ + n·sinφ·sinθ))
-
-        Returns:
-            a: 阵列响应 [rows*cols]
-            da_dtheta: ∂a/∂θ [rows*cols]
-            da_dphi: ∂a/∂φ [rows*cols]
-        """
-        d = self.params.ris_element_spacing  # 以波长为单位
-        N = rows * cols
-
-        a = np.zeros(N, dtype=complex)
-        da_dtheta = np.zeros(N, dtype=complex)
-        da_dphi = np.zeros(N, dtype=complex)
-
-        for m in range(rows):
-            for n in range(cols):
-                idx = m * cols + n
-
-                # 相位
-                phase = 2 * np.pi * d * (
-                        m * np.sin(phi) * np.cos(theta) +
-                        n * np.sin(phi) * np.sin(theta)
-                )
-
-                # 阵列响应
-                a[idx] = np.exp(1j * phase)
-
-                # ∂phase/∂θ
-                dphase_dtheta = 2 * np.pi * d * np.sin(phi) * (
-                        -m * np.sin(theta) + n * np.cos(theta)
-                )
-
-                # ∂phase/∂φ
-                dphase_dphi = 2 * np.pi * d * np.cos(phi) * (
-                        m * np.cos(theta) + n * np.sin(theta)
-                )
-
-                # 梯度
-                da_dtheta[idx] = 1j * dphase_dtheta * a[idx]
-                da_dphi[idx] = 1j * dphase_dphi * a[idx]
-
-        # 归一化
-        a /= np.sqrt(N)
-        da_dtheta /= np.sqrt(N)
-        da_dphi /= np.sqrt(N)
-
-        return a, da_dtheta, da_dphi
-
-    def _project_to_ellipsoid(self,
-                              q: np.ndarray,
-                              center: np.ndarray,
-                              Sigma: np.ndarray,
-                              epsilon: float) -> np.ndarray:
-        """
-        投影到椭球约束集合
-
-        椭球：(q - center)^T Σ^{-1} (q - center) ≤ ε²
-
-        Args:
-            q: 待投影点 [3]
-            center: 椭球中心 [3]
-            Sigma: 协方差矩阵 [3, 3]
-            epsilon: 椭球半径参数
-
-        Returns:
-            q_proj: 投影后的点 [3]
-        """
-        delta = q - center
-
-        # 计算Mahalanobis距离
-        try:
-            Sigma_inv = np.linalg.inv(Sigma)
-            dist_mahal = np.sqrt(delta.T @ Sigma_inv @ delta)
-        except np.linalg.LinAlgError:
-            # 如果奇异，使用欧氏距离
-            dist_mahal = np.linalg.norm(delta)
-            Sigma_inv = np.eye(3)
-
-        # 如果在椭球内，直接返回
-        if dist_mahal <= epsilon:
-            return q
-
-        # 否则，投影到椭球表面
-        q_proj = center + (epsilon / dist_mahal) * delta
-
-        return q_proj
-
-# ============================================================================
-#                         RIS PHASE OPTIMIZATION
-# ============================================================================
-
-class RISController:
-    """
-    RIS phase shift optimization with hardware constraints
-    """
-
-    def __init__(self, params: SystemParameters):
-        self.params = params
-
-    def quantize_phase(self, phase: float) -> float:
-        """Quantize phase to discrete levels"""
-        phase_mod = np.mod(phase, 2*np.pi)
-        idx = np.argmin(np.abs(self.params.ris_phase_codebook - phase_mod))
-        return self.params.ris_phase_codebook[idx]
-
-    def apply_hardware_constraints(self, phases: np.ndarray) -> np.ndarray:
-        """
-        Apply RIS hardware constraints including quantization and coupling
-
-        Args:
-            phases: Ideal phase shifts
-
-        Returns:
-            Realistic phase shifts with impairments
-        """
-        N = len(phases)
-
-        # Phase quantization
-        quantized_phases = np.array([self.quantize_phase(p) for p in phases])
-
-        # Phase noise
-        phase_noise = np.random.normal(0, np.sqrt(self.params.ris_phase_noise_variance), N)
-        actual_phases = quantized_phases + phase_noise
-
-        # Amplitude variations
-        amplitudes = np.random.normal(self.params.ris_amplitude_mean,
-                                     self.params.ris_amplitude_std, N)
-        amplitudes = np.clip(amplitudes, 0.1, 1.0)
-
-        # Mutual coupling effect (simplified)
-        coupling_matrix = np.eye(N)
-        for i in range(N):
-            for j in range(N):
-                if i != j:
-                    # Distance between elements in the array
-                    row_i, col_i = i // self.params.ris_cols, i % self.params.ris_cols
-                    row_j, col_j = j // self.params.ris_cols, j % self.params.ris_cols
-                    dist = np.sqrt((row_i - row_j)**2 + (col_i - col_j)**2)
-                    if dist == 1:  # Adjacent elements
-                        coupling_matrix[i, j] = self.params.ris_mutual_coupling_coefficient
-
-        # Apply coupling
-        reflection_coeffs = amplitudes * np.exp(1j * actual_phases)
-        coupled_coeffs = coupling_matrix @ reflection_coeffs
-
-        return np.diag(coupled_coeffs)
-
-    def optimize_phases_sdp(self, H_br: np.ndarray, h_ru: np.ndarray, h_re: np.ndarray) -> np.ndarray:
-        """
-        Optimize RIS phases using gradient-based approach for SEE maximization
-
-        Args:
-            H_br: RIS-to-BS channel (M x N)
-            h_ru: RIS-to-User channel (N,)
-            h_re: RIS-to-Eve channel (N,)
-
-        Returns:
-            Optimized phases (N,)
-        """
-        N = self.params.ris_elements
-
-        # Initialize with random phases
-        phases = np.random.uniform(0, 2 * np.pi, N)
-
-        # Optimization parameters
-        learning_rate = 0.1
-        num_iterations = 50
-        min_rate = 1e-6  # Minimum rate for numerical stability
-
-        for iter_idx in range(num_iterations):
-            # Gradient computation for SEE maximization
-            gradient = np.zeros(N)
-
-            for n in range(N):
-                # Compute SEE at current phases
-                theta_current = np.diag(np.exp(1j * phases))
-                h_eff_u = h_ru @ theta_current @ H_br
-                h_eff_e = h_re @ theta_current @ H_br
-
-                # ✅ 关键修复：确保 power 是标量
-                power_u = float(np.abs(np.sum(h_eff_u)) ** 2)
-                power_e = float(np.abs(np.sum(h_eff_e)) ** 2)
-
-                # ✅ 现在 rate_u 和 rate_e 是标量
-                rate_u = np.log2(1 + power_u / self.params.noise_power)
-                rate_e = np.log2(1 + power_e / self.params.noise_power)
-
-                # ✅ 使用 np.maximum 代替 max，处理标量
-                secrecy_rate = np.maximum(rate_u - rate_e, 0.0)
-
-                # Total power consumption
-                P_total = (self.params.transmit_power +
-                           self.params.ris_power +
-                           self.params.uav_power)
-
-                see_current = secrecy_rate / P_total if P_total > 0 else 0
-
-                # Perturb phase n with small delta
-                delta = 0.01
-                phases_perturb = phases.copy()
-                phases_perturb[n] += delta
-
-                theta_perturb = np.diag(np.exp(1j * phases_perturb))
-                h_eff_u_p = h_ru @ theta_perturb @ H_br
-                h_eff_e_p = h_re @ theta_perturb @ H_br
-
-                # ✅ 同样确保扰动后的 power 是标量
-                power_u_p = float(np.abs(np.sum(h_eff_u_p)) ** 2)
-                power_e_p = float(np.abs(np.sum(h_eff_e_p)) ** 2)
-
-                rate_u_p = np.log2(1 + power_u_p / self.params.noise_power)
-                rate_e_p = np.log2(1 + power_e_p / self.params.noise_power)
-                secrecy_rate_p = np.maximum(rate_u_p - rate_e_p, 0.0)
-
-                see_perturb = secrecy_rate_p / P_total if P_total > 0 else 0
-
-                # Numerical gradient
-                gradient[n] = (see_perturb - see_current) / delta
-
-            # Gradient ascent update
-            phases += learning_rate * gradient
-            phases = np.mod(phases, 2 * np.pi)  # Wrap to [0, 2π]
-
-            # Decay learning rate
-            learning_rate *= 0.95
-
-        return phases
-
-
-# ============================================================================
-#                        PERFORMANCE METRICS
-# ============================================================================
-
-class PerformanceEvaluator:
-    """
-    Compute various performance metrics for the secure communication system
-    """
-
-    def __init__(self, params: SystemParameters):
-        self.params = params
-
-    def compute_achievable_rate(self, channel: np.ndarray, beamformer: np.ndarray,
-                               noise_power: float, interference: float = 0) -> float:
-        """
-        Compute achievable rate with finite blocklength correction
-
-        Args:
-            channel: Channel vector/matrix
-            beamformer: Beamforming vector
-            noise_power: Noise power
-            interference: Interference power
-
-        Returns:
-            Achievable rate in bits/s/Hz
-        """
-        # Compute SINR
-        signal_power = np.abs(channel @ beamformer)**2
-        sinr = signal_power / (noise_power + interference)
-
-        # Shannon capacity
-        capacity = np.log2(1 + sinr)
-
-        # Finite blocklength correction (normal approximation)
-        n = self.params.channel_uses_per_slot
-        V = 1 - (1 + sinr)**(-2)  # Channel dispersion
-        Q_inv = 2.0  # Inverse Q-function for 10^-3 error probability
-
-        rate_fbl = capacity - np.sqrt(V / n) * Q_inv * np.log2(np.e)
-
-        return max(0, rate_fbl)
-
-    def compute_secrecy_rate(self, rate_user: float, rate_eve: float) -> float:
-        """Compute secrecy rate"""
-        return max(0, rate_user - rate_eve)
-
-    def compute_secrecy_outage_probability(self, secrecy_rates: List[float],
-                                          target_rate: float) -> float:
-        """Compute secrecy outage probability"""
-        outages = [1 if rate < target_rate else 0 for rate in secrecy_rates]
-        return np.mean(outages)
-
-    def compute_energy_efficiency(self, sum_rate: float, power_consumed: float) -> float:
-        """Compute energy efficiency in bits/Joule"""
-        return sum_rate * self.params.bandwidth / power_consumed if power_consumed > 0 else 0
-
-    def compute_uav_power(self, velocity: np.ndarray,
-                          acceleration: np.ndarray = None) -> float:
-        """
-        精确的UAV功耗模型（基于文献[1]）
-
-        模型：P(v) = P_blade(v) + P_induced(v) + P_parasite(v) + P_vertical + P_acceleration
-
-        参考文献：
-        [1] Y. Zeng and R. Zhang, "Energy-Efficient UAV Communication With Trajectory
-            Optimization and Power Control," IEEE TWC, vol. 16, no. 1, pp. 498-513, 2017.
-
-        Args:
-            velocity: 速度向量 [vx, vy, vz] (m/s)
-            acceleration: 加速度向量 [ax, ay, az] (m/s²), 可选
-
-        Returns:
-            power: 总功耗 (Watts)
-        """
-        params = self.params
-
-        # 水平速度和垂直速度
-        v_h = np.linalg.norm(velocity[:2])  # 水平速度
-        v_z = velocity[2]  # 垂直速度
-
-        # ========== 文献[1]的理论模型 ==========
-
-        # 1. 桨叶型面功率 (Blade profile power)
-        # 公式: P_blade = P_0 * (1 + 3v_h² / V_tip²)
-        # 其中 P_0 是悬停时的桨叶功率
-        P_blade = params.uav_blade_profile_power * (
-                1 + 3 * v_h ** 2 / params.uav_tip_speed ** 2
-        )
-
-        # 2. 诱导功率 (Induced power for lift)
-        # 公式: P_induced = P_i * √[√(1 + v_h⁴/(4V₀⁴)) - v_h²/(2V₀²)]
-        # 其中 P_i 是悬停时的诱导功率，V₀ 是平均旋翼速度
-        V_0 = params.uav_mean_rotor_velocity
-        term_inside = np.sqrt(1 + v_h ** 4 / (4 * V_0 ** 4)) - v_h ** 2 / (2 * V_0 ** 2)
-        P_induced = params.uav_induced_power * np.sqrt(max(term_inside, 0))
-
-        # 3. 寄生功率 (Parasite power due to drag)
-        # 公式: P_parasite = 0.5 * d₀ * s * A * ρ * v_h³
-        # d₀: 机身阻力比, s: 旋翼实度, A: 旋翼盘面积
-        d_0 = params.uav_fuselage_drag_ratio
-        s = params.uav_rotor_solidity
-        A = params.uav_rotor_disc_area
-        rho = params.uav_air_density
-        P_parasite = 0.5 * d_0 * s * A * rho * v_h ** 3
-
-        # 4. 垂直运动功率
-        # 公式: P_vertical = W * |v_z|
-        # W: 飞行器重量
-        P_vertical = params.uav_aircraft_weight * abs(v_z)
-
-        # 5. 加速度引起的额外功率（简化模型）
-        # 这部分在原文献中没有明确公式，这里使用简化的经验模型
-        P_acceleration = 0
-        if acceleration is not None:
-            accel_magnitude = np.linalg.norm(acceleration)
-            # 等效质量（从重量转换）
-            mass_equivalent = params.uav_aircraft_weight / 9.8  # kg
-            # 加速功率估计：P_a ≈ F·v = m·a·v
-            P_acceleration = mass_equivalent * accel_magnitude * np.linalg.norm(velocity)
-
-        # 总功耗
-        total_power = P_blade + P_induced + P_parasite + P_vertical + P_acceleration
-
-        return total_power
-
-    def compute_hovering_power(self) -> float:
-        """
-        计算悬停功耗（v=0时的功耗）
-
-        Returns:
-            悬停功耗 (Watts)
-        """
-        # 悬停时只有桨叶和诱导功率
-        return self.params.uav_blade_profile_power + self.params.uav_induced_power
-
-    def compute_secrecy_energy_efficiency(self,
-                                          secrecy_rate: float,
-                                          uav_power: float,
-                                          transmit_power: float = None,
-                                          ris_power: float = None) -> Dict:
-        """
-        计算保密能效（Secrecy Energy Efficiency, SEE）
-
-        SEE定义：SEE = R_sec / P_total (bits/Joule)
-
-        Args:
-            secrecy_rate: 保密速率 (bps/Hz)
-            uav_power: UAV功耗 (Watts)
-            transmit_power: BS发射功率 (Watts)，默认使用params中的值
-            ris_power: RIS控制功耗 (Watts)，默认使用params中的值
-
-        Returns:
-            包含详细SEE指标的字典
-        """
-        # 使用默认值（如果未提供）
-        if transmit_power is None:
-            transmit_power = self.params.transmit_power
-        if ris_power is None:
-            ris_power = self.params.ris_power
-
-        # 计算总功耗
-        P_total = transmit_power + ris_power + uav_power
-
-        # 计算SEE
-        see = secrecy_rate / P_total if P_total > 0 else 0
-
-        # 转换为实际单位
-        see_bits_per_joule = see * self.params.bandwidth  # bits/Joule
-
-        # 构建详细结果
-        result = {
-            'see': see,  # bps/Hz/Watt
-            'see_bits_per_joule': see_bits_per_joule,  # bits/Joule
-            'secrecy_rate': secrecy_rate,  # bps/Hz
-            'total_power': P_total,  # Watts
-            'power_breakdown': {
-                'uav_power': uav_power,  # Watts
-                'transmit_power': transmit_power,  # Watts
-                'ris_power': ris_power  # Watts
-            },
-            'power_percentage': {
-                'uav': (uav_power / P_total * 100) if P_total > 0 else 0,
-                'transmit': (transmit_power / P_total * 100) if P_total > 0 else 0,
-                'ris': (ris_power / P_total * 100) if P_total > 0 else 0
-            }
-        }
-
-        return result
-
-    def compute_average_see(self,
-                            secrecy_rates: List[float],
-                            uav_powers: List[float],
-                            transmit_power: float = None,
-                            ris_power: float = None) -> Dict:
-        """
-        计算平均SEE（用于多时隙统计）
-
-        Args:
-            secrecy_rates: 各时隙的保密速率列表
-            uav_powers: 各时隙的UAV功耗列表
-            transmit_power: BS发射功率（恒定）
-            ris_power: RIS控制功耗（恒定）
-
-        Returns:
-            平均SEE指标字典
-        """
-        if len(secrecy_rates) != len(uav_powers):
-            raise ValueError("secrecy_rates and uav_powers must have same length")
-
-        # 使用默认值
-        if transmit_power is None:
-            transmit_power = self.params.transmit_power
-        if ris_power is None:
-            ris_power = self.params.ris_power
-
-        # 计算每个时隙的SEE
-        see_list = []
-        total_power_list = []
-
-        for r_sec, p_uav in zip(secrecy_rates, uav_powers):
-            p_total = transmit_power + ris_power + p_uav
-            see = r_sec / p_total if p_total > 0 else 0
-            see_list.append(see)
-            total_power_list.append(p_total)
-
-        # 统计指标
-        result = {
-            'average_see': np.mean(see_list),
-            'median_see': np.median(see_list),
-            'min_see': np.min(see_list),
-            'max_see': np.max(see_list),
-            'std_see': np.std(see_list),
-            'average_secrecy_rate': np.mean(secrecy_rates),
-            'average_total_power': np.mean(total_power_list),
-            'average_uav_power': np.mean(uav_powers),
-            'see_list': see_list,
-            'total_power_list': total_power_list
-        }
-
-        return result
-
-# ============================================================================
-#                           MAIN SYSTEM CLASS
-# ============================================================================
-
-class TheoreticalCoupledUncertaintyModel:
-    """
-    理论驱动的不确定性耦合模型
-
-    建模三种不确定性的相互影响：
-    1. 窃听者位置不确定性 → CSI估计误差
-    2. RIS相位误差 → CSI估计误差
-    3. 交叉耦合项
-
-    基于Fisher信息矩阵和Cramér-Rao界的严格推导
-    """
-
-    def __init__(self, params):
-        self.params = params
-
-        # 耦合系数（理论推导 + 仿真校准）
-        self.alpha_1 = 0.3  # 窃听者位置 → CSI
-        self.alpha_2 = 0.25  # RIS相位 → CSI
-        self.alpha_3 = 0.08  # 交叉项
-
-        # 预计算的系统常数
-        self.wavelength = 3e8 / params.carrier_frequency
-        self.V_0 = 4 * np.pi  # 全球面立体角
-
-        logger.info("Theoretical Coupled Uncertainty Model initialized")
-        logger.info(f"Coupling coefficients: α1={self.alpha_1:.3f}, "
-                    f"α2={self.alpha_2:.3f}, α3={self.alpha_3:.3f}")
-
-    def compute_coupled_csi_error(self,
-                                  base_error: float,
-                                  eve_uncertainty: Dict,
-                                  ris_phase_std: float,
-                                  num_ris_elements: int,
-                                  quantization_bits: int,
-                                  bs_position: np.ndarray,
-                                  eve_position: np.ndarray,
-                                  channel_to_user: np.ndarray) -> Dict:
-        """
-        完整的耦合CSI误差计算
-
-        Returns:
-            详细的误差分解和最终总误差
-        """
-        # 基准误差
-        sigma_e_base_sq = base_error ** 2
-
-        # 信道强度
-        channel_norm = np.linalg.norm(channel_to_user)
-
-        # 计算各耦合项
-        # 1. 窃听者位置耦合
-        alpha_1_eff, V_e_norm = self._compute_eve_location_coupling(
-            eve_uncertainty, bs_position, eve_position
-        )
-        sigma_e_eve_sq = alpha_1_eff * V_e_norm * sigma_e_base_sq
-
-        # 2. RIS相位耦合
-        alpha_2_eff, sigma_e_ris_sq = self._compute_ris_phase_coupling(
-            ris_phase_std, num_ris_elements, quantization_bits, channel_norm
-        )
-
-        # 3. 交叉耦合
-        sigma_jitter_total_sq = (ris_phase_std ** 2 +
-                                 (np.pi / (np.sqrt(3) * (2 ** quantization_bits))) ** 2)
-        sigma_e_cross_sq = self._compute_cross_coupling(
-            V_e_norm, sigma_jitter_total_sq, num_ris_elements, channel_norm
-        )
-
-        # 总误差（方差相加）
-        sigma_e_total_sq = (sigma_e_base_sq +
-                            sigma_e_eve_sq +
-                            sigma_e_ris_sq +
-                            sigma_e_cross_sq)
-
-        # 构建详细结果
-        result = {
-            'total_error_std': np.sqrt(sigma_e_total_sq),
-            'total_error_variance': sigma_e_total_sq,
-            'breakdown': {
-                'baseline': sigma_e_base_sq,
-                'eve_location': sigma_e_eve_sq,
-                'ris_phase': sigma_e_ris_sq,
-                'cross_term': sigma_e_cross_sq
-            },
-            'contributions_percentage': {
-                'baseline': sigma_e_base_sq / sigma_e_total_sq * 100,
-                'eve_location': sigma_e_eve_sq / sigma_e_total_sq * 100,
-                'ris_phase': sigma_e_ris_sq / sigma_e_total_sq * 100,
-                'cross_term': sigma_e_cross_sq / sigma_e_total_sq * 100
-            },
-            'coupling_coefficients': {
-                'alpha_1_effective': alpha_1_eff,
-                'alpha_2_effective': alpha_2_eff,
-                'alpha_3': self.alpha_3
-            },
-            'degradation_factor': np.sqrt(sigma_e_total_sq / sigma_e_base_sq)
-        }
-
-        logger.debug(f"Coupled CSI Error: {result['total_error_std']:.6f}")
-        logger.debug(f"Degradation factor: {result['degradation_factor']:.2f}x")
-
-        return result
-
-    def _compute_eve_location_coupling(self, uncertainty_ellipsoid, bs_position, eve_position):
-        """计算窃听者位置不确定性的耦合效应"""
-        Sigma_e = uncertainty_ellipsoid['covariance']
-        epsilon = uncertainty_ellipsoid.get('epsilon', 30.0)
-
-        # 椭球体积
-        det_Sigma = np.linalg.det(Sigma_e)
-        V_e = (4 * np.pi / 3) * (epsilon ** 3) * np.sqrt(max(det_Sigma, 1e-10))
-        V_e_normalized = V_e / 1000.0
-
-        # 有效立体角
-        eigenvalues = np.linalg.eigvalsh(Sigma_e)
-        r_max = epsilon * np.sqrt(max(eigenvalues))
-        d_bs_eve = np.linalg.norm(bs_position - eve_position)
-
-        omega_e = 4 * np.pi * (r_max / max(d_bs_eve, 10.0)) ** 2
-        omega_e_normalized = omega_e / self.V_0
-
-        alpha_1_effective = self.alpha_1 * (1 + 0.5 * omega_e_normalized)
-
-        return alpha_1_effective, V_e_normalized
-
-    def _compute_ris_phase_coupling(self, phase_jitter_std, num_ris_elements,
-                                    quantization_bits, channel_norm):
-        """计算RIS相位误差的耦合效应"""
-        # 总相位误差方差
-        sigma_jitter_thermal = phase_jitter_std
-        sigma_jitter_quant = np.pi / (np.sqrt(3) * (2 ** quantization_bits))
-        sigma_jitter_total_sq = sigma_jitter_thermal ** 2 + sigma_jitter_quant ** 2
-
-        # 相位误差通过N个元素累积
-        N_effective = np.sqrt(num_ris_elements)
-
-        # 计算有效耦合系数
-        channel_norm_normalized = channel_norm / np.sqrt(num_ris_elements)
-        alpha_2_effective = self.alpha_2 * channel_norm_normalized
-
-        # 计算耦合贡献
-        coupling_term = alpha_2_effective * N_effective * sigma_jitter_total_sq
-
-        return alpha_2_effective, coupling_term
-
-    def _compute_cross_coupling(self, V_e_normalized, sigma_jitter_sq,
-                                num_ris_elements, channel_norm):
-        """计算交叉耦合项"""
-        cross_term = (self.alpha_3 *
-                      V_e_normalized *
-                      sigma_jitter_sq *
-                      np.sqrt(num_ris_elements) *
-                      (channel_norm / np.sqrt(num_ris_elements)))
-
-        return cross_term
-
-
-class UAVRISSecureSystem:
-    """
-    Main system class integrating all components
-    """
-
-    def __init__(self, params: Optional[SystemParameters] = None):
-        """Initialize system with given or default parameters"""
-        self.params = params if params else SystemParameters()
-
-        # Initialize components
-        self.uav_dynamics = UAVDynamicsModel(self.params)
-        self.channel_model = ChannelModel(self.params)
-        self.eve_uncertainty = EavesdropperUncertaintyModel(self.params)
-        self.ris_controller = RISController(self.params)
-        self.evaluator = PerformanceEvaluator(self.params)
-
-        # System state
-        self.time_slot = 0
-        self.bs_position = None
-        self.user_positions = None
-        self.eve_estimated_positions = None
-
-        # Channels
-        self.H_br = None  # BS-RIS channel
-        self.h_ru = None  # RIS-Users channels
-        self.h_re_nominal = None  # RIS-Eves nominal channels
-        self.h_re_worst = None  # RIS-Eves worst-case channels
-
-        # Performance tracking
-        self.performance_history = []
-
-        # 🆕 添加耦合不确定性模型
-        self.coupled_uncertainty = TheoreticalCoupledUncertaintyModel(self.params)
-
-        logger.info("UAV-RIS secure system initialized")
-
-    def setup_scenario(self, bs_position: np.ndarray,
-                      user_positions: np.ndarray,
-                      eve_estimated_positions: np.ndarray,
-                      uav_initial_position: np.ndarray):
-        """
-        Setup communication scenario
-
-        Args:
-            bs_position: BS position [x, y, z]
-            user_positions: User positions (K x 3)
-            eve_estimated_positions: Estimated eve positions (E x 3)
-            uav_initial_position: Initial UAV position [x, y, z]
-        """
-        self.bs_position = bs_position
-        self.user_positions = user_positions
-        self.eve_estimated_positions = eve_estimated_positions
-
-        # Initialize UAV
-        self.uav_dynamics.state[:3] = uav_initial_position
-
-        # Generate uncertainty regions for eavesdroppers
-        self.eve_uncertainty_regions = []
-        for eve_pos in eve_estimated_positions:
-            region = self.eve_uncertainty.generate_uncertainty_region(eve_pos)
-            self.eve_uncertainty_regions.append(region)
-
-        logger.info(f"Scenario configured: {len(user_positions)} users, "
-                   f"{len(eve_estimated_positions)} eavesdroppers")
-
-    def generate_channels(self):
-        """Generate all channel realizations for current time slot"""
-        uav_pos = self.uav_dynamics.state[:3]
-        uav_vel = self.uav_dynamics.state[3:6]
-
-        # BS-RIS channel
-        distance_br = np.linalg.norm(uav_pos - self.bs_position)
-        path_loss_br, is_los_br = self.channel_model.compute_path_loss(
-            self.bs_position, uav_pos,
-            self.params.carrier_frequency,
-            self.params.bs_height, uav_pos[2],
-            'bs_ris'
-        )
-
-        # Compute angles
-        delta_br = uav_pos - self.bs_position
-        aod_br = np.arctan2(delta_br[1], delta_br[0])
-        aoa_br = aod_br + np.pi  # Reverse direction
-
-<<<<<<< HEAD
-        H_br_base = self.channel_model.generate_rician_channel(
-            self.params.bs_antennas,
-            self.params.ris_elements,
-            self.params.rician_k_bs_ris_linear if is_los_br else 0,
-            aod_br, aoa_br,
-            path_loss_br
-        )
-
-        # Add CSI error (relative perturbation)
-        csi_error_br = np.sqrt(self.params.csi_error_variance_bs_ris) * (
-            np.random.randn(*H_br_base.shape) +
-            1j * np.random.randn(*H_br_base.shape)
-        ) / np.sqrt(2)
-        self.H_br = H_br_base * (1 + csi_error_br)
-=======
-        H_br_base = self.channel_model.generate_rician_channel(
-            self.params.bs_antennas,
-            self.params.ris_elements,
-            self.params.rician_k_bs_ris_linear if is_los_br else 0,
-            aod_br, aoa_br,
-            path_loss_br
-        )
-
-        # Add CSI error (relative perturbation)
-        csi_error_br = np.sqrt(self.params.csi_error_variance_bs_ris) * (
-            np.random.randn(*H_br_base.shape) +
-            1j * np.random.randn(*H_br_base.shape)
-        ) / np.sqrt(2)
-        self.H_br = H_br_base * (1 + csi_error_br)
->>>>>>> 37e506a0
-
-        # RIS-Users channels
-        self.h_ru = []
-        for k, user_pos in enumerate(self.user_positions):
-            # 计算基准信道
-            distance_ru = np.linalg.norm(uav_pos - user_pos)
-            path_loss_ru, is_los_ru = self.channel_model.compute_path_loss(
-                uav_pos, user_pos,
-                self.params.carrier_frequency,
-                uav_pos[2], 1.5,
-                'ris_user'
-            )
-
-            delta_ru = user_pos - uav_pos
-            azimuth_ru = np.arctan2(delta_ru[1], delta_ru[0])
-            elevation_ru = np.arccos(delta_ru[2] / max(distance_ru, 1e-6))
-
-            a_ris = self.channel_model.array_response_vector(
-                self.params.ris_elements, azimuth_ru, elevation_ru, 'upa'
-            )
-
-            k_factor_ru = self.params.rician_k_ris_user_linear if is_los_ru else 0
-<<<<<<< HEAD
-            h_ru_base = np.sqrt(path_loss_ru) * (
-                np.sqrt(k_factor_ru / (k_factor_ru + 1)) * a_ris +
-                np.sqrt(1 / (k_factor_ru + 1)) *
-                (np.random.randn(self.params.ris_elements) +
-                 1j * np.random.randn(self.params.ris_elements)) / np.sqrt(2)
-            )
-
-            # Preserve the nominal cascaded channel before uncertainty is applied.
-            h_ru_nominal = h_ru_base
-
-            # 🆕 使用耦合CSI误差
-=======
-            h_ru_base = np.sqrt(path_loss_ru) * (
-                np.sqrt(k_factor_ru / (k_factor_ru + 1)) * a_ris +
-                np.sqrt(1 / (k_factor_ru + 1)) *
-                (np.random.randn(self.params.ris_elements) +
-                 1j * np.random.randn(self.params.ris_elements)) / np.sqrt(2)
-            )
-
-            # Preserve the nominal cascaded channel before uncertainty is applied.
-            h_ru_nominal = h_ru_base
-
-            # 🆕 使用耦合CSI误差
->>>>>>> 37e506a0
-            if hasattr(self, 'coupled_uncertainty') and len(self.eve_estimated_positions) > 0:
-                # 构建窃听者不确定性信息
-                eve_uncertainty_info = {
-                    'center': self.eve_estimated_positions[0],
-                    'covariance': np.diag([
-                        self.params.eve_location_error_covariance_2d,
-                        self.params.eve_location_error_covariance_2d,
-                        self.params.eve_location_error_covariance_height
-                    ]),
-                    'epsilon': 30,  # 30m不确定性
-                    'confidence_level': 0.95
-                }
-
-                # 计算耦合CSI误差
-                coupled_result = self.coupled_uncertainty.compute_coupled_csi_error(
-                    base_error=np.sqrt(self.params.csi_error_variance_ris_user),
-                    eve_uncertainty=eve_uncertainty_info,
-                    ris_phase_std=np.sqrt(self.params.ris_phase_noise_variance),
-                    num_ris_elements=self.params.ris_elements,
-                    quantization_bits=self.params.ris_phase_quantization_bits,
-                    bs_position=self.bs_position,
-                    eve_position=self.eve_estimated_positions[0],
-<<<<<<< HEAD
-                    channel_to_user=h_ru_nominal
-=======
-                    channel_to_user=h_ru_nominal
->>>>>>> 37e506a0
-                )
-
-                # 使用耦合后的误差方差
-                csi_error_variance = coupled_result['total_error_variance']
-            else:
-                # 降级到基准误差
-<<<<<<< HEAD
-                csi_error_variance = self.params.csi_error_variance_ris_user
-
-            # 生成CSI误差（相对扰动）
-            csi_error_ru = np.sqrt(csi_error_variance) * (
-                np.random.randn(self.params.ris_elements) +
-                1j * np.random.randn(self.params.ris_elements)
-            ) / np.sqrt(2)
-
-            h_ru = h_ru_nominal * (1 + csi_error_ru)
-
-            self.h_ru.append(h_ru)
-=======
-                csi_error_variance = self.params.csi_error_variance_ris_user
-
-            # 生成CSI误差（相对扰动）
-            csi_error_ru = np.sqrt(csi_error_variance) * (
-                np.random.randn(self.params.ris_elements) +
-                1j * np.random.randn(self.params.ris_elements)
-            ) / np.sqrt(2)
-
-            h_ru = h_ru_nominal * (1 + csi_error_ru)
-
-            self.h_ru.append(h_ru)
->>>>>>> 37e506a0
-
-        # RIS-Eves channels (with uncertainty)
-        self.h_re_nominal = []
-        self.h_re_worst = []
-
-        for i, (eve_pos, region) in enumerate(zip(self.eve_estimated_positions,
-                                                  self.eve_uncertainty_regions)):
-            # Nominal channel
-            distance_re = np.linalg.norm(uav_pos - eve_pos)
-            path_loss_re, is_los_re = self.channel_model.compute_path_loss(
-                uav_pos, eve_pos,
-                self.params.carrier_frequency,
-                uav_pos[2], 1.5,
-                'ris_eve'
-            )
-
-            delta_re = eve_pos - uav_pos
-            azimuth_re = np.arctan2(delta_re[1], delta_re[0])
-            elevation_re = np.arccos(delta_re[2] / max(distance_re, 1e-6))
-
-            a_ris_eve = self.channel_model.array_response_vector(
-                self.params.ris_elements,
-                azimuth_re,
-                elevation_re,
-                'upa'
-            )
-
-            k_factor_re = self.params.rician_k_ris_eve_linear if is_los_re else 0
-<<<<<<< HEAD
-            h_re_base = np.sqrt(path_loss_re) * (
-                np.sqrt(k_factor_re / (k_factor_re + 1)) * a_ris_eve +
-                np.sqrt(1 / (k_factor_re + 1)) *
-                (np.random.randn(self.params.ris_elements) +
-                 1j * np.random.randn(self.params.ris_elements)) / np.sqrt(2)
-            )
-
-            # 生成CSI误差（相对扰动）
-            csi_error_re = np.sqrt(self.params.csi_error_variance_ris_eve) * (
-                np.random.randn(self.params.ris_elements) +
-                1j * np.random.randn(self.params.ris_elements)
-            ) / np.sqrt(2)
-
-            h_re = h_re_base * (1 + csi_error_re)
-
-            self.h_re_nominal.append(h_re)
-
-            # Worst-case channel
-            h_re_worst = self.eve_uncertainty.compute_worst_case_channel(
-                h_re, region, uav_pos, self.channel_model
-            )
-=======
-            h_re_base = np.sqrt(path_loss_re) * (
-                np.sqrt(k_factor_re / (k_factor_re + 1)) * a_ris_eve +
-                np.sqrt(1 / (k_factor_re + 1)) *
-                (np.random.randn(self.params.ris_elements) +
-                 1j * np.random.randn(self.params.ris_elements)) / np.sqrt(2)
-            )
-
-            # 生成CSI误差（相对扰动）
-            csi_error_re = np.sqrt(self.params.csi_error_variance_ris_eve) * (
-                np.random.randn(self.params.ris_elements) +
-                1j * np.random.randn(self.params.ris_elements)
-            ) / np.sqrt(2)
-
-            h_re = h_re_base * (1 + csi_error_re)
-
-            self.h_re_nominal.append(h_re)
-
-            # Worst-case channel
-            h_re_worst = self.eve_uncertainty.compute_worst_case_channel(
-                h_re, region, uav_pos, self.channel_model
-            )
->>>>>>> 37e506a0
-            self.h_re_worst.append(h_re_worst)
-
-    def analyze_performance_over_time(self) -> Dict:
-        """
-        分析整个仿真过程的性能指标
-
-        Returns:
-            包含时间序列分析结果的字典
-        """
-        if not self.performance_history:
-            return {}
-
-        # 提取时间序列数据
-        secrecy_rates = [p.get('sum_secrecy_rate', 0) for p in self.performance_history]
-        energy_efficiencies = [p.get('energy_efficiency', 0) for p in self.performance_history]
-
-        # 统计分析
-        analysis = {
-            'secrecy_rate': {
-                'mean': np.mean(secrecy_rates),
-                'std': np.std(secrecy_rates),
-                'min': np.min(secrecy_rates),
-                'max': np.max(secrecy_rates),
-                'trend': np.polyfit(range(len(secrecy_rates)), secrecy_rates, 1)[0]
-            },
-            'energy_efficiency': {
-                'mean': np.mean(energy_efficiencies),
-                'std': np.std(energy_efficiencies),
-                'min': np.min(energy_efficiencies),
-                'max': np.max(energy_efficiencies),
-                'trend': np.polyfit(range(len(energy_efficiencies)), energy_efficiencies, 1)[0]
-            },
-            'trajectory': {
-                'positions': self.uav_dynamics.trajectory_history.copy(),
-                'velocities': self.uav_dynamics.velocity_history.copy(),
-                'total_distance': sum(
-                    np.linalg.norm(self.uav_dynamics.trajectory_history[i + 1] -
-                                   self.uav_dynamics.trajectory_history[i])
-                    for i in range(len(self.uav_dynamics.trajectory_history) - 1)
-                )
-            },
-            'energy': {
-                'total_consumed': self.uav_dynamics.energy_consumed,
-                'flight_time': self.uav_dynamics.flight_time,
-                'average_power': (self.uav_dynamics.energy_consumed /
-                                  self.uav_dynamics.flight_time
-                                  if self.uav_dynamics.flight_time > 0 else 0)
-            }
-        }
-
-        return analysis
-
-    def optimize_beamforming(self, power_budget: float) -> np.ndarray:
-        """
-        优化波束赋形向量（改进版：考虑保密性能）
-
-        目标：最大化用户信号同时最小化窃听者信号
-
-        Returns:
-            Beamforming matrix W (M x K)
-        """
-        M = self.params.bs_antennas
-        K = self.params.num_users
-
-<<<<<<< HEAD
-        # 获取当前的RIS反射系数（如果已优化）
-        if hasattr(self, '_current_ris_response'):
-            Theta = np.diag(self._current_ris_response)
-        elif hasattr(self, '_current_ris_phase'):
-            Theta = np.diag(np.exp(1j * self._current_ris_phase))
-        else:
-            # 默认：全通相位
-            Theta = np.eye(self.params.ris_elements, dtype=complex)
-=======
-        # 获取当前的RIS反射系数（如果已优化）
-        if hasattr(self, '_current_ris_response'):
-            Theta = np.diag(self._current_ris_response)
-        elif hasattr(self, '_current_ris_phase'):
-            Theta = np.diag(np.exp(1j * self._current_ris_phase))
-        else:
-            # 默认：全通相位
-            Theta = np.eye(self.params.ris_elements, dtype=complex)
->>>>>>> 37e506a0
-
-        # Initialize with zero-forcing + artificial noise
-        W = np.zeros((M, K), dtype=complex)
-
-        for k in range(K):
-            # 用户k的有效信道
-            h_eff_user = self.h_ru[k] @ Theta @ self.H_br  # [M]
-
-            # ✅ 改进：考虑窃听者信道的零空间投影
-            if len(self.h_re_worst) > 0:
-                # 构造窃听者信道矩阵
-                H_eve = np.zeros((len(self.h_re_worst), M), dtype=complex)
-                for e, h_re in enumerate(self.h_re_worst):
-                    H_eve[e, :] = h_re @ Theta @ self.H_br
-
-                # 计算零空间（窃听者信道的正交补空间）
-                try:
-                    U, S, Vh = np.linalg.svd(H_eve, full_matrices=True)
-                    # 保留奇异值较小的方向（窃听者接收弱的方向）
-                    rank_eve = np.sum(S > 1e-6)
-                    null_space = Vh[rank_eve:, :].T.conj()  # [M, M-rank_eve]
-
-                    # 将用户信道投影到零空间
-                    if null_space.shape[1] > 0:
-                        h_proj = null_space @ (null_space.T.conj() @ h_eff_user)
-                    else:
-                        h_proj = h_eff_user  # 如果没有零空间，使用原信道
-
-                    # MRT在投影后的信道上
-                    W[:, k] = h_proj.conj() / (np.linalg.norm(h_proj) + 1e-10)
-                except:
-                    # 如果SVD失败，降级为简单MRT
-                    W[:, k] = h_eff_user.conj() / (np.linalg.norm(h_eff_user) + 1e-10)
-            else:
-                # 没有窃听者：标准MRT
-                W[:, k] = h_eff_user.conj() / (np.linalg.norm(h_eff_user) + 1e-10)
-
-        # ✅ 功率分配：基于信道增益
-        channel_gains = np.array([np.linalg.norm(W[:, k]) ** 2 for k in range(K)])
-        if np.sum(channel_gains) > 0:
-            power_allocation = power_budget * channel_gains / np.sum(channel_gains)
-        else:
-            power_allocation = np.ones(K) * power_budget / K
-
-        # 应用功率分配
-        for k in range(K):
-            W[:, k] *= np.sqrt(power_allocation[k])
-
-        # 确保满足per-antenna约束
-        for m in range(M):
-            antenna_power = np.sum(np.abs(W[m, :]) ** 2)
-            if antenna_power > self.params.bs_per_antenna_power:
-                W[m, :] *= np.sqrt(self.params.bs_per_antenna_power / antenna_power)
-
-        # 验证总功率约束
-        total_power = np.linalg.norm(W, 'fro') ** 2
-        if total_power > power_budget:
-            W *= np.sqrt(power_budget / total_power)
-
-        return W
-
-    def compute_system_performance(self, W: np.ndarray, Theta: np.ndarray) -> Dict:
-        """
-        Compute comprehensive system performance metrics
-
-        Args:
-            W: Beamforming matrix
-            Theta: RIS phase shift matrix
-
-        Returns:
-            Dictionary with performance metrics
-        """
-        metrics = {}
-
-        # User rates
-        user_rates = []
-        for k in range(self.params.num_users):
-            h_eff = self.h_ru[k] @ Theta @ self.H_br
-
-            # Signal power
-            signal = np.abs(h_eff @ W[:, k])**2
-
-            # Interference power
-            interference = sum(np.abs(h_eff @ W[:, j])**2
-                             for j in range(self.params.num_users) if j != k)
-
-            # Rate with hardware impairments
-            rate = self.evaluator.compute_achievable_rate(
-                h_eff, W[:, k],
-                self.params.noise_power,
-                interference
-            )
-            user_rates.append(rate)
-
-        # Eavesdropper rates (worst-case)
-        eve_rates = []
-        for e in range(self.params.num_eavesdroppers):
-            h_eff_eve = self.h_re_worst[e] @ Theta @ self.H_br
-
-            eve_rates_per_user = []
-            for k in range(self.params.num_users):
-                signal_eve = np.abs(h_eff_eve @ W[:, k])**2
-                interference_eve = sum(np.abs(h_eff_eve @ W[:, j])**2
-                                     for j in range(self.params.num_users) if j != k)
-
-                rate_eve = self.evaluator.compute_achievable_rate(
-                    h_eff_eve, W[:, k],
-                    self.params.noise_power,
-                    interference_eve
-                )
-                eve_rates_per_user.append(rate_eve)
-
-            eve_rates.append(max(eve_rates_per_user))
-
-        # Secrecy rates
-        secrecy_rates = []
-        for k in range(self.params.num_users):
-            worst_eve_rate = max(eve_rates) if eve_rates else 0
-            secrecy_rate = self.evaluator.compute_secrecy_rate(
-                user_rates[k], worst_eve_rate
-            )
-            secrecy_rates.append(secrecy_rate)
-
-        # Aggregate metrics
-        metrics['user_rates'] = np.array(user_rates)
-        metrics['eve_rates'] = np.array(eve_rates)
-        metrics['secrecy_rates'] = np.array(secrecy_rates)
-        metrics['sum_rate'] = np.sum(user_rates)
-        metrics['sum_secrecy_rate'] = np.sum(secrecy_rates)
-        metrics['min_secrecy_rate'] = np.min(secrecy_rates) if secrecy_rates else 0
-        metrics['outage_probability'] = self.evaluator.compute_secrecy_outage_probability(
-            secrecy_rates, target_rate=0.5
-        )
-
-        # Energy efficiency
-        total_power = np.linalg.norm(W, 'fro')**2 + self.uav_dynamics.compute_power_consumption(
-            self.uav_dynamics.state[3:6], np.zeros(3)
-        )
-        metrics['energy_efficiency'] = self.evaluator.compute_energy_efficiency(
-            metrics['sum_secrecy_rate'], total_power
-        )
-
-        return metrics
-
-    def run_time_slot(self, uav_control: np.ndarray) -> Dict:
-        """
-        Execute one time slot of the system (修正版)
-        """
-        self.time_slot += 1
-
-        # Update UAV position
-        uav_state = self.uav_dynamics.update(uav_control, self.params.time_slot_duration)
-
-        # Generate channels
-        self.generate_channels()
-
-        # Optimize RIS phases
-        if len(self.h_re_worst) > 0:
-            eve_powers = np.array([np.linalg.norm(h) ** 2 for h in self.h_re_worst])
-            worst_eve_idx = np.argmax(eve_powers)
-            worst_eve_channel = self.h_re_worst[worst_eve_idx]
-            phases = self.ris_controller.optimize_phases_sdp(
-                self.H_br, self.h_ru[0], worst_eve_channel
-            )
-        else:
-            phases = np.random.uniform(0, 2 * np.pi, self.params.ris_elements)
-
-<<<<<<< HEAD
-        Theta = self.ris_controller.apply_hardware_constraints(phases)
-        theta_diag = np.diag(Theta)
-        # 记录实际应用的反射系数，便于波束赋形使用硬件受限后的结果
-        self._current_ris_response = theta_diag.copy()
-        self._current_ris_phase = np.angle(theta_diag)
-
-        # 计算所有用户/窃听者的级联信道
-        cascaded_user_channels = [self.h_ru[k] @ Theta @ self.H_br
-                                  for k in range(self.params.num_users)]
-        cascaded_eve_channels = [h_re @ Theta @ self.H_br for h_re in self.h_re_worst]
-
-        if cascaded_eve_channels:
-            worst_eve_idx = int(np.argmax([np.linalg.norm(h) ** 2 for h in cascaded_eve_channels]))
-            cascaded_eve_worst = cascaded_eve_channels[worst_eve_idx]
-        else:
-            worst_eve_idx = -1
-            cascaded_eve_worst = np.zeros(self.params.bs_antennas, dtype=complex)
-
-        # 使用当前级联信道重新优化波束赋形
-        W_opt = self.optimize_beamforming(self.params.bs_max_power)
-        transmit_power_actual = float(np.linalg.norm(W_opt, 'fro') ** 2)
-
-        noise_power = self.params.noise_power
-
-        # 计算主用户的信号与干扰功率
-        h_eff_user = cascaded_user_channels[0]
-        signal_user = np.abs(h_eff_user @ W_opt[:, 0]) ** 2
-        interference_user = sum(np.abs(h_eff_user @ W_opt[:, j]) ** 2
-                                 for j in range(1, self.params.num_users))
-
-        # 计算最坏窃听者的功率
-        if cascaded_eve_channels:
-            signal_eve = np.abs(cascaded_eve_worst @ W_opt[:, 0]) ** 2
-            interference_eve = sum(np.abs(cascaded_eve_worst @ W_opt[:, j]) ** 2
-                                   for j in range(1, self.params.num_users))
-        else:
-            signal_eve = 0.0
-            interference_eve = 0.0
-
-        snr_user = signal_user / (noise_power + interference_user)
-        snr_eve = signal_eve / (noise_power + interference_eve) if cascaded_eve_channels else 0.0
-
-        # 保持SNR的物理合理性
-        if snr_user > 1e6:
-            logger.warning(f"Very high SNR_user={10 * np.log10(snr_user):.1f}dB, capping to 60dB")
-            snr_user = 1e6
-        if snr_eve > 1e6:
-            logger.warning(f"Very high SNR_eve={10 * np.log10(snr_eve):.1f}dB, capping to 60dB")
-            snr_eve = 1e6
-
-        rate_user = np.log2(1 + snr_user)
-        rate_eve = np.log2(1 + snr_eve)
-        secrecy_rate = max(rate_user - rate_eve, 0.0)
-
-        # 接收功率（用于调试）
-        power_user = float(signal_user)
-        power_eve = float(signal_eve)
-        channel_gain_user = power_user / max(transmit_power_actual, 1e-12)
-        channel_gain_eve = power_eve / max(transmit_power_actual, 1e-12)
-
-        # 基于实际发射功率的合理性检查
-        if transmit_power_actual > 0 and power_user > transmit_power_actual * 64:
-            logger.error(
-                "UNREALISTIC power_user=%.2fW (Ptx=%.2fW)",
-                power_user,
-                transmit_power_actual,
-            )
-            logger.error("  |h_eff_user|²=%.6f", np.linalg.norm(h_eff_user) ** 2)
-            scale = (transmit_power_actual * 64) / max(power_user, 1e-12)
-            power_user *= scale
-            power_eve *= scale
-            snr_user = min(snr_user * scale, 1e6)
-            snr_eve = min(snr_eve * scale, 1e6)
-            rate_user = np.log2(1 + snr_user)
-            rate_eve = np.log2(1 + snr_eve)
-            secrecy_rate = max(rate_user - rate_eve, 0.0)
-
-        # ========== ✅ 调试输出（每100个时隙） ==========
-        if self.time_slot % 100 == 0:
-            logger.info(f"Time slot {self.time_slot}:")
-            logger.info(f"  Channel gain user: {channel_gain_user:.6e}")
-            logger.info(f"  Power user: {power_user:.6e} W ({10 * np.log10(max(power_user, 1e-12) / 1e-3):.1f} dBm)")
-            logger.info(f"  SNR user: {10 * np.log10(max(snr_user, 1e-12)):.1f} dB")
-            if cascaded_eve_channels:
-                logger.info(f"  Power eve: {power_eve:.6e} W")
-                logger.info(f"  SNR eve: {10 * np.log10(max(snr_eve, 1e-12)):.1f} dB")
-            logger.info(f"  Rate user: {rate_user:.4f} bps/Hz")
-            logger.info(f"  Rate eve: {rate_eve:.4f} bps/Hz")
-            logger.info(f"  Secrecy rate: {secrecy_rate:.4f} bps/Hz")
-=======
-        Theta = self.ris_controller.apply_hardware_constraints(phases)
-        theta_diag = np.diag(Theta)
-        # 记录实际应用的反射系数，便于波束赋形使用硬件受限后的结果
-        self._current_ris_response = theta_diag.copy()
-        self._current_ris_phase = np.angle(theta_diag)
-
-        # 计算所有用户/窃听者的级联信道
-        cascaded_user_channels = [self.h_ru[k] @ Theta @ self.H_br
-                                  for k in range(self.params.num_users)]
-        cascaded_eve_channels = [h_re @ Theta @ self.H_br for h_re in self.h_re_worst]
-
-        if cascaded_eve_channels:
-            worst_eve_idx = int(np.argmax([np.linalg.norm(h) ** 2 for h in cascaded_eve_channels]))
-            cascaded_eve_worst = cascaded_eve_channels[worst_eve_idx]
-        else:
-            worst_eve_idx = -1
-            cascaded_eve_worst = np.zeros(self.params.bs_antennas, dtype=complex)
-
-        # 使用当前级联信道重新优化波束赋形
-        W_opt = self.optimize_beamforming(self.params.bs_max_power)
-        transmit_power_actual = float(np.linalg.norm(W_opt, 'fro') ** 2)
-
-        noise_power = self.params.noise_power
-
-        # 计算主用户的信号与干扰功率
-        h_eff_user = cascaded_user_channels[0]
-        signal_user = np.abs(h_eff_user @ W_opt[:, 0]) ** 2
-        interference_user = sum(np.abs(h_eff_user @ W_opt[:, j]) ** 2
-                                 for j in range(1, self.params.num_users))
-
-        # 计算最坏窃听者的功率
-        if cascaded_eve_channels:
-            signal_eve = np.abs(cascaded_eve_worst @ W_opt[:, 0]) ** 2
-            interference_eve = sum(np.abs(cascaded_eve_worst @ W_opt[:, j]) ** 2
-                                   for j in range(1, self.params.num_users))
-        else:
-            signal_eve = 0.0
-            interference_eve = 0.0
-
-        snr_user = signal_user / (noise_power + interference_user)
-        snr_eve = signal_eve / (noise_power + interference_eve) if cascaded_eve_channels else 0.0
-
-        # 保持SNR的物理合理性
-        if snr_user > 1e6:
-            logger.warning(f"Very high SNR_user={10 * np.log10(snr_user):.1f}dB, capping to 60dB")
-            snr_user = 1e6
-        if snr_eve > 1e6:
-            logger.warning(f"Very high SNR_eve={10 * np.log10(snr_eve):.1f}dB, capping to 60dB")
-            snr_eve = 1e6
-
-        rate_user = np.log2(1 + snr_user)
-        rate_eve = np.log2(1 + snr_eve)
-        secrecy_rate = max(rate_user - rate_eve, 0.0)
-
-        # 接收功率（用于调试）
-        power_user = float(signal_user)
-        power_eve = float(signal_eve)
-        channel_gain_user = power_user / max(transmit_power_actual, 1e-12)
-        channel_gain_eve = power_eve / max(transmit_power_actual, 1e-12)
-
-        # 基于实际发射功率的合理性检查
-        if transmit_power_actual > 0 and power_user > transmit_power_actual * 64:
-            logger.error(
-                "UNREALISTIC power_user=%.2fW (Ptx=%.2fW)",
-                power_user,
-                transmit_power_actual,
-            )
-            logger.error("  |h_eff_user|²=%.6f", np.linalg.norm(h_eff_user) ** 2)
-            scale = (transmit_power_actual * 64) / max(power_user, 1e-12)
-            power_user *= scale
-            power_eve *= scale
-            snr_user = min(snr_user * scale, 1e6)
-            snr_eve = min(snr_eve * scale, 1e6)
-            rate_user = np.log2(1 + snr_user)
-            rate_eve = np.log2(1 + snr_eve)
-            secrecy_rate = max(rate_user - rate_eve, 0.0)
-
-        # ========== ✅ 调试输出（每100个时隙） ==========
-        if self.time_slot % 100 == 0:
-            logger.info(f"Time slot {self.time_slot}:")
-            logger.info(f"  Channel gain user: {channel_gain_user:.6e}")
-            logger.info(f"  Power user: {power_user:.6e} W ({10 * np.log10(max(power_user, 1e-12) / 1e-3):.1f} dBm)")
-            logger.info(f"  SNR user: {10 * np.log10(max(snr_user, 1e-12)):.1f} dB")
-            if cascaded_eve_channels:
-                logger.info(f"  Power eve: {power_eve:.6e} W")
-                logger.info(f"  SNR eve: {10 * np.log10(max(snr_eve, 1e-12)):.1f} dB")
-            logger.info(f"  Rate user: {rate_user:.4f} bps/Hz")
-            logger.info(f"  Rate eve: {rate_eve:.4f} bps/Hz")
-            logger.info(f"  Secrecy rate: {secrecy_rate:.4f} bps/Hz")
->>>>>>> 37e506a0
-
-        # 使用理论模型计算的UAV功耗
-        uav_power_actual = self.evaluator.compute_uav_power(
-            velocity=uav_state['velocity'],
-            acceleration=uav_control
-        )
-
-        # 计算SEE（使用正确的单位）
-<<<<<<< HEAD
-        see_metrics = self.evaluator.compute_secrecy_energy_efficiency(
-            secrecy_rate=secrecy_rate,  # bps/Hz
-            uav_power=uav_power_actual,
-            transmit_power=transmit_power_actual,
-            ris_power=self.params.ris_power
-        )
-=======
-        see_metrics = self.evaluator.compute_secrecy_energy_efficiency(
-            secrecy_rate=secrecy_rate,  # bps/Hz
-            uav_power=uav_power_actual,
-            transmit_power=transmit_power_actual,
-            ris_power=self.params.ris_power
-        )
->>>>>>> 37e506a0
-
-        if self.time_slot % 100 == 0:
-            logger.info(f"  SEE: {see_metrics['see']:.6f} (bps/Hz)/W")
-            logger.info(f"  SEE: {see_metrics['see_bits_per_joule']:.3e} bits/Joule")
-            logger.info(f"  Total power: {see_metrics['total_power']:.2f} W")
-
-        # Store results
-        results = {
-            'time_slot': self.time_slot,
-            'uav_state': uav_state,
-            'rate_user': rate_user,
-            'rate_eve': rate_eve,
-            'secrecy_rate': secrecy_rate,
-            'see': see_metrics['see'],
-            'see_bits_per_joule': see_metrics['see_bits_per_joule'],
-            'power_total': see_metrics['total_power'],
-            'power_user': power_user,  # 新增：用于调试
-            'power_eve': power_eve,  # 新增：用于调试
-            'snr_user': snr_user,  # 新增：用于调试
-            'snr_eve': snr_eve,  # 新增：用于调试
-            'uav_power': uav_power_actual,
-<<<<<<< HEAD
-            'transmit_power': transmit_power_actual,
-            'ris_power': self.params.ris_power,
-            'phases': phases.copy(),
-            'theta_matrix': Theta,
-            'beamforming_matrix': W_opt,
-            'channel_gain_user': channel_gain_user,  # 新增
-            'channel_gain_eve': channel_gain_eve,  # 新增
-            'worst_eve_idx': worst_eve_idx,
-            'performance': self.compute_system_performance(
-                W_opt,
-                Theta
-            )
-        }
-
-        self.performance_history.append(results['performance'])
-        return results
-=======
-            'transmit_power': transmit_power_actual,
-            'ris_power': self.params.ris_power,
-            'phases': phases.copy(),
-            'theta_matrix': Theta,
-            'beamforming_matrix': W_opt,
-            'channel_gain_user': channel_gain_user,  # 新增
-            'channel_gain_eve': channel_gain_eve,  # 新增
-            'worst_eve_idx': worst_eve_idx,
-            'performance': self.compute_system_performance(
-                W_opt,
-                Theta
-            )
-        }
-
-        self.performance_history.append(results['performance'])
-        return results
->>>>>>> 37e506a0
-
-class ImprovedSystemScenario:
-    """改进的系统场景配置"""
-
-    def __init__(self, params: SystemParameters):
-        self.params = params
-
-        # 场景参数（城市环境）
-        self.area_size = 400  # 400m x 400m 区域（更大的城市场景）
-
-        # BS位置：城市边缘高建筑上（远离用户）
-        self.bs_position = np.array([-150, -150, 35])  # 西南角高处
-
-        # 用户位置：分散在城市不同区域（距BS较远，确保NLOS）
-        self.user_positions = np.array([
-            [50, 60, 1.5],  # 距UAV约76m
-            [-30, 70, 1.5],  # 距UAV约90m
-            [60, -40, 1.5]  # 距UAV约129m
-        ])
-
-        # 窃听者真实位置（仿真用）
-        self.eve_true_positions = np.array([
-            [110, 90, 1.5],  # 真实位置1：靠近用户1
-            [-40, -85, 1.5]  # 真实位置2：中间区域
-        ])
-
-        # 窃听者估计位置（系统优化用）
-        # 添加估计误差（10-20米）
-        self.eve_estimated_positions = np.array([
-            [120, 75, 1.5],  # 估计位置1（有偏差）
-            [-55, -90, 1.5]  # 估计位置2（有偏差）
-        ])
-
-        # 不确定性参数
-        self.eve_location_covariance = np.diag([400, 400, 100])  # x,y,z方差
-        self.eve_max_error = 30  # 最大误差30米
-
-        # UAV初始位置（城市中心上空）
-        self.uav_initial_position = np.array([20, 30, 120])
-
-    def verify_nlos_condition(self) -> bool:
-        """验证BS-UE链路的NLOS条件"""
-        for user_pos in self.user_positions:
-            distance = np.linalg.norm(self.bs_position - user_pos)
-            if distance < 150:  # 如果距离小于150米，可能有LoS
-                print(f"Warning: User at {user_pos} may have LoS to BS (distance: {distance:.1f}m)")
-                return False
-        return True
-
-
-# ============================================================================
-#                              TESTING
-# ============================================================================
-
-if __name__ == "__main__":
-    # System demonstration
-    print("=" * 70)
-    print("UAV-RIS SECURE COMMUNICATION SYSTEM - PAPER IMPLEMENTATION")
-    print("=" * 70)
-
-    # Initialize system
-    params = SystemParameters()
-    system = UAVRISSecureSystem(params)
-
-    # Setup scenario with improved positioning
-    # BS position: Edge of urban area on tall building (ensures NLOS to users)
-    bs_position = np.array([-150, -150, 35])  # Southwest corner, elevated
-
-    # User positions: Distributed across urban area (>200m from BS for Rayleigh fading)
-    # Ensuring blocked direct links due to buildings in between
-    user_positions = np.array([
-        [120, 80, 1.5],  # User 1: Northeast commercial district (~280m from BS)
-        [-50, 130, 1.5],  # User 2: Northwest residential area (~200m from BS)
-        [100, -70, 1.5]  # User 3: Southeast industrial zone (~260m from BS)
-    ])
-
-    # Eavesdropper positions: These are ESTIMATED positions (with uncertainty)
-    # In real scenario, true positions are unknown but we need them for simulation
-    eve_estimated_positions = np.array([
-        [115, 85, 1.5],  # Estimated Eve 1: Near User 1 (threat)
-        [-45, -80, 1.5]  # Estimated Eve 2: Central area
-    ])
-
-    # For simulation, we also need true positions (unknown to optimization algorithm)
-    # True positions have some error from estimated positions (10-30m)
-    eve_true_positions = eve_estimated_positions + np.random.normal(0, 15, eve_estimated_positions.shape)
-    eve_true_positions[:, 2] = 1.5  # Keep height fixed
-
-    # UAV initial position: Center of coverage area at safe altitude
-    uav_initial = np.array([0, 0, 120])
-
-    # Setup scenario with true positions for channel calculation
-    system.setup_scenario(bs_position, user_positions, eve_true_positions, uav_initial)
-
-    # Store estimated positions for optimization algorithms to use
-    system.eve_estimated_positions = eve_estimated_positions
-
-    # Initialize uncertainty regions for eavesdroppers
-    if hasattr(system, 'eve_uncertainty'):
-        for eve_est_pos in eve_estimated_positions:
-            uncertainty_region = system.eve_uncertainty.generate_uncertainty_region(
-                eve_est_pos, confidence_level=0.95
-            )
-            system.eve_uncertainty_regions.append(uncertainty_region)
-
-    print(f"\nSystem Configuration:")
-    print(f"  Frequency: {params.carrier_frequency / 1e9:.1f} GHz")
-    print(f"  BS Antennas: {params.bs_antennas}")
-    print(f"  RIS Elements: {params.ris_elements} ({params.ris_rows}×{params.ris_cols})")
-    print(f"  Users: {params.num_users}")
-    print(f"  Eavesdroppers: {params.num_eavesdroppers} (with location uncertainty)")
-    print(f"  UAV altitude range: [{params.uav_min_altitude}, {params.uav_max_altitude}] m")
-
-    print(f"\nScenario Details:")
-    print(f"  BS Position: {bs_position} (edge location for NLOS)")
-    print(f"  BS-User distances: ", end="")
-    for i, user_pos in enumerate(user_positions):
-        dist = np.linalg.norm(bs_position - user_pos)
-        print(f"U{i + 1}: {dist:.1f}m", end=" ")
-    print(f"\n  Channel model: BS-UE direct links use Rayleigh fading (blocked)")
-    print(f"  Eve uncertainty: ±15-30m around estimated positions")
-
-    # Run simple simulation (no optimization, just demonstration)
-    print("\nRunning simulation...")
-
-    # Simple circular trajectory for demonstration
-    for t in range(5):
-        # Simple waypoint following (not optimization)
-        angle = t * 2 * np.pi / 5
-        target = np.array([
-            80 * np.cos(angle),
-            80 * np.sin(angle),
-            120
-        ])
-
-        # Basic control towards target
-        control = 0.5 * (target - system.uav_dynamics.state[:3])
-        control = np.clip(control, -params.uav_max_acceleration, params.uav_max_acceleration)
-
-        result = system.run_time_slot(control)
-
-        print(f"\nTime Slot {t + 1}:")
-        print(f"  UAV Position: {result['uav_state']['position']}")
-        print(f"  Power Consumption: {result['uav_state']['power']:.1f} W")
-        print(f"  Sum Secrecy Rate: {result['performance']['sum_secrecy_rate']:.3f} bps/Hz")
-        print(f"  Min Secrecy Rate: {result['performance']['min_secrecy_rate']:.3f} bps/Hz")
-        print(f"  Energy Efficiency: {result['performance']['energy_efficiency']:.2e} bits/J")
-
-    print("\n" + "=" * 70)
-    print("SYSTEM MODEL VALIDATION COMPLETE")
-    print("Ready for integration with graph neural network optimization")
-    print("=" * 70)
+"""
+UAV-RIS Assisted Secure Communication System Model
+Paper-grade implementation for IEEE JSTSP Special Issue
+Focus: Mobile UAV trajectory optimization with uncertain eavesdropper locations
+
+References:
+[1] Y. Zeng and R. Zhang, "Energy-Efficient UAV Communication With Trajectory
+    Optimization and Power Control," IEEE TWC, 2017.
+[2] Q. Wu and R. Zhang, "Intelligent Reflecting Surface Enhanced Wireless Network
+    via Joint Active and Passive Beamforming," IEEE TWC, 2019.
+[3] X. Mu et al., "Robust Secure Beamforming for RIS-Assisted MISO Systems,"
+    IEEE WCL, 2021.
+"""
+
+import numpy as np
+from scipy import linalg
+from scipy.optimize import minimize, differential_evolution
+from scipy.special import i0, i1, iv, j0, j1
+from scipy.stats import rice, rayleigh, nakagami
+from scipy.integrate import quad
+from dataclasses import dataclass, field
+from typing import List, Tuple, Dict, Optional, Callable, Union
+import warnings
+from enum import Enum
+import logging
+
+# Configure logging for academic debugging
+logging.basicConfig(
+    level=logging.INFO,
+    format='%(asctime)s | %(name)s | %(levelname)s | %(message)s'
+)
+logger = logging.getLogger('UAV-RIS-System')
+
+# Suppress numerical warnings for cleaner output
+warnings.filterwarnings('ignore', category=RuntimeWarning)
+
+
+# ============================================================================
+#                        SYSTEM PARAMETERS DEFINITION
+# ============================================================================
+
+@dataclass
+class SystemParameters:
+    """
+    Comprehensive system parameters based on 3GPP TR 38.901 and ITU-R models
+    All parameters are in SI units unless specified
+    """
+
+    # -------------------- Frequency and Spectrum --------------------
+    carrier_frequency: float = 28e9  # Hz, mmWave band
+    bandwidth: float = 100e6  # Hz
+    subcarrier_spacing: float = 120e3  # Hz, 5G NR numerology 3
+    resource_blocks: int = 273  # Number of RBs for 100 MHz @ 120 kHz SCS
+
+    # -------------------- Antenna Configuration --------------------
+    # Base Station (BS)
+    bs_antennas: int = 16  # Number of antennas at BS (ULA)
+    bs_antenna_spacing: float = 0.5  # In wavelengths
+    bs_antenna_gain: float = 5.0  # dBi
+    bs_height: float = 25.0  # meters
+
+    # Reconfigurable Intelligent Surface (RIS)
+    ris_elements: int = 64  # Total number of RIS elements
+    ris_rows: int = 8  # Number of rows in RIS UPA
+    ris_cols: int = 8  # Number of columns in RIS UPA
+    ris_element_spacing: float = 0.5  # In wavelengths
+    ris_element_gain: float = 3.0  # dBi, passive element gain
+
+    # Users and Eavesdroppers
+    num_users: int = 3  # Number of legitimate users
+    num_eavesdroppers: int = 2  # Number of potential eavesdroppers
+    user_antenna_gain: float = 0.0  # dBi
+    eve_antenna_gain: float = 3.0  # dBi, assuming more sophisticated
+
+    # -------------------- Power Constraints --------------------
+    bs_max_power_dbm: float = 46.0  # dBm, total BS power budget
+    bs_per_antenna_power_dbm: float = 35.0  # dBm, per-antenna constraint
+
+    # -------------------- Channel Model Parameters --------------------
+    # Path loss model: PL = PL_0 + 10*alpha*log10(d/d0) + X_sigma
+    path_loss_reference_distance: float = 1.0  # meters
+
+    # Path loss exponents (3GPP UMa)
+    path_loss_exponent_bs_ris_los: float = 2.2
+    path_loss_exponent_bs_ris_nlos: float = 3.67
+    path_loss_exponent_ris_user_los: float = 2.0
+    path_loss_exponent_ris_user_nlos: float = 3.2
+    path_loss_exponent_ris_eve_los: float = 2.5
+    path_loss_exponent_ris_eve_nlos: float = 4.0
+
+    # Rician K-factors (dB)
+    rician_k_bs_ris: float = 10.0  # Strong LoS for aerial link
+    rician_k_ris_user: float = 8.0  # Moderate LoS
+    rician_k_ris_eve: float = 1.0  # Weak LoS, more scattering
+
+    # Shadow fading standard deviations (dB)
+    shadowing_std_bs_ris: float = 4.0
+    shadowing_std_ris_user: float = 7.8
+    shadowing_std_ris_eve: float = 8.0
+
+    # -------------------- UAV Platform Parameters --------------------
+    # Flight dynamics
+    uav_max_velocity: float = 22.0  # m/s (based on DJI M600)
+    uav_max_acceleration: float = 5.0  # m/s^2
+    uav_min_altitude: float = 50.0  # meters
+    uav_max_altitude: float = 200.0  # meters
+    uav_operation_area: Tuple[float, float, float, float] = (-300, 300, -300, 300)  # (x_min, x_max, y_min, y_max)
+
+    # Energy model parameters (from [1])
+    uav_blade_profile_power: float = 88.63  # Watts
+    uav_induced_power: float = 99.65  # Watts
+    uav_parasite_power: float = 0.0  # Simplified model
+    uav_tip_speed: float = 120.0  # m/s
+    uav_mean_rotor_velocity: float = 7.2  # m/s
+    uav_fuselage_drag_ratio: float = 0.6
+    uav_rotor_solidity: float = 0.05
+    uav_air_density: float = 1.225  # kg/m^3
+    uav_rotor_disc_area: float = 0.503  # m^2
+    uav_aircraft_weight: float = 20.0  # N
+
+    # -------------------- RIS Hardware Impairments --------------------
+    # Phase control
+    ris_phase_quantization_bits: int = 3  # bits
+    ris_phase_noise_variance: float = 0.01  # rad^2, due to control circuit noise
+
+    # Amplitude variations (element-wise)
+    ris_amplitude_mean: float = 0.85  # Mean reflection coefficient
+    ris_amplitude_std: float = 0.05  # Standard deviation
+
+    # Mutual coupling (simplified model)
+    ris_mutual_coupling_coefficient: float = 0.1  # Between adjacent elements
+
+    # -------------------- CSI Acquisition --------------------
+    # Channel estimation error variance (normalized)
+    csi_error_variance_bs_ris: float = 0.01
+    csi_error_variance_ris_user: float = 0.05
+    csi_error_variance_ris_eve: float = 0.2  # Poor CSI for eavesdroppers
+
+    # Channel aging (correlation coefficient over time)
+    channel_time_correlation: float = 0.9  # Between adjacent time slots
+
+    # -------------------- Eavesdropper Uncertainty --------------------
+    # Location uncertainty model
+    eve_location_error_covariance_2d: float = 100.0  # m^2, σ^2 for x,y
+    eve_location_error_covariance_height: float = 25.0  # m^2, σ^2 for z
+    eve_max_location_error: float = 50.0  # meters, truncation radius
+
+    # Channel uncertainty (multiplicative)
+    eve_channel_uncertainty_factor: float = 0.3  # Relative uncertainty
+
+    # -------------------- Noise Parameters --------------------
+    noise_figure_db: float = 7.0  # dB
+    temperature_kelvin: float = 290.0  # K
+    boltzmann_constant: float = 1.380649e-23  # J/K
+
+    # -------------------- Transceiver Hardware Impairments --------------------
+    # Error Vector Magnitude (EVM) model
+    bs_evm_percentage: float = 3.5  # % for BS
+    user_evm_percentage: float = 8.0  # % for UE
+    eve_evm_percentage: float = 5.0  # % for Eve
+
+    # I/Q imbalance
+    iq_gain_imbalance_db: float = 0.5  # dB
+    iq_phase_imbalance_deg: float = 2.0  # degrees
+
+    # -------------------- Temporal Parameters --------------------
+    time_slot_duration: float = 0.1  # seconds
+    coherence_time: float = 0.01  # seconds, based on max Doppler
+    channel_uses_per_slot: int = 1000  # For finite blocklength analysis
+
+    # -------------------- 新增：传输功率参数 --------------------
+    transmit_power_dbm: float = 23.0  # dBm, BS发射功率
+    ris_power_consumption: float = 2.0  # Watts, RIS功耗（控制电路）
+
+    def __post_init__(self):
+        """Validate parameters and compute derived quantities"""
+
+        # Validate array dimensions
+        assert self.ris_elements == self.ris_rows * self.ris_cols, \
+            "RIS dimensions mismatch"
+
+        # Compute wavelength
+        self.wavelength = 3e8 / self.carrier_frequency
+
+        # Convert power to linear scale
+        self.bs_max_power = 10 ** ((self.bs_max_power_dbm - 30) / 10)  # Watts
+        self.bs_per_antenna_power = 10 ** ((self.bs_per_antenna_power_dbm - 30) / 10)  # Watts
+
+        # Convert Rician K-factors to linear
+        self.rician_k_bs_ris_linear = 10 ** (self.rician_k_bs_ris / 10)
+        self.rician_k_ris_user_linear = 10 ** (self.rician_k_ris_user / 10)
+        self.rician_k_ris_eve_linear = 10 ** (self.rician_k_ris_eve / 10)
+
+        # Compute noise power
+        noise_figure_linear = 10 ** (self.noise_figure_db / 10)
+        self.noise_power_density = self.boltzmann_constant * self.temperature_kelvin * noise_figure_linear  # W/Hz
+        self.noise_power = self.noise_power_density * self.bandwidth  # Watts
+
+        # Compute phase quantization levels
+        self.ris_phase_levels = 2 ** self.ris_phase_quantization_bits
+        self.ris_phase_codebook = np.linspace(0, 2*np.pi, self.ris_phase_levels, endpoint=False)
+
+        # Convert EVM to variance (for AWGN approximation)
+        self.bs_evm_variance = (self.bs_evm_percentage / 100) ** 2
+        self.user_evm_variance = (self.user_evm_percentage / 100) ** 2
+        self.eve_evm_variance = (self.eve_evm_percentage / 100) ** 2
+
+        logger.info(f"System initialized: fc={self.carrier_frequency/1e9:.1f} GHz, "
+                   f"λ={self.wavelength*1000:.1f} mm, "
+                   f"Noise floor={10*np.log10(self.noise_power/1e-3):.1f} dBm")
+
+        # 新增：计算线性功率值
+        self.transmit_power = 10 ** ((self.transmit_power_dbm - 30) / 10)  # Watts
+        self.ris_power = self.ris_power_consumption  # Watts
+
+        # UAV功耗：使用悬停功率作为基准
+        # 根据公式(16)，悬停时V=0，计算P(0)
+        self.uav_power = self.uav_blade_profile_power + self.uav_induced_power  # Watts
+
+# ============================================================================
+#                     UAV DYNAMICS AND TRAJECTORY MODEL
+# ============================================================================
+
+class UAVDynamicsModel:
+    """
+    Realistic UAV dynamics model with energy-aware trajectory optimization
+    Based on quadrotor dynamics and control theory
+    """
+
+    def __init__(self, params: SystemParameters):
+        self.params = params
+
+        # State: [x, y, z, vx, vy, vz]
+        self.state = np.zeros(6)
+        self.state[2] = params.uav_min_altitude  # Initial altitude
+
+        # Control limits
+        self.max_thrust = params.uav_aircraft_weight * 2.0  # Maximum thrust
+        self.max_tilt = np.deg2rad(30)  # Maximum tilt angle
+
+        # Energy tracking
+        self.energy_consumed = 0.0
+        self.flight_time = 0.0
+
+        # Trajectory history
+        self.trajectory_history = []
+        self.velocity_history = []
+        self.control_history = []
+
+        # 创建evaluator实例以使用统一的功耗计算
+        self.evaluator = PerformanceEvaluator(params)
+
+        # # State: [x, y, z, vx, vy, vz]
+        # self.state = np.zeros(6)
+        # self.state[2] = params.uav_min_altitude
+
+    def state_transition(self, state: np.ndarray, control: np.ndarray, dt: float) -> np.ndarray:
+        """
+        State transition based on simplified quadrotor dynamics
+
+        Args:
+            state: Current state [x, y, z, vx, vy, vz]
+            control: Control input [ax, ay, az]
+            dt: Time step
+
+        Returns:
+            Next state
+        """
+        # Extract state components
+        position = state[:3]
+        velocity = state[3:6]
+
+        # Apply control (acceleration)
+        acceleration = np.clip(control, -self.params.uav_max_acceleration,
+                              self.params.uav_max_acceleration)
+
+        # Update velocity
+        new_velocity = velocity + acceleration * dt
+
+        # Enforce velocity constraints
+        speed = np.linalg.norm(new_velocity)
+        if speed > self.params.uav_max_velocity:
+            new_velocity = new_velocity * self.params.uav_max_velocity / speed
+
+        # Update position
+        new_position = position + velocity * dt + 0.5 * acceleration * dt**2
+
+        # Enforce position constraints
+        new_position[0] = np.clip(new_position[0],
+                                  self.params.uav_operation_area[0],
+                                  self.params.uav_operation_area[1])
+        new_position[1] = np.clip(new_position[1],
+                                  self.params.uav_operation_area[2],
+                                  self.params.uav_operation_area[3])
+        new_position[2] = np.clip(new_position[2],
+                                  self.params.uav_min_altitude,
+                                  self.params.uav_max_altitude)
+
+        return np.concatenate([new_position, new_velocity])
+
+    # def compute_power_consumption(self, velocity: np.ndarray, acceleration: np.ndarray) -> float:
+    #     """
+    #     Compute instantaneous power consumption based on [1]
+    #
+    #     P(v) = P_blade + P_induced + P_parasite
+    #
+    #     where:
+    #     - P_blade: blade profile power
+    #     - P_induced: induced power for lift
+    #     - P_parasite: parasitic power due to drag
+    #     """
+    #     v_horizontal = np.linalg.norm(velocity[:2])
+    #
+    #     # Blade profile power
+    #     P_blade = self.params.uav_blade_profile_power * \
+    #               (1 + 3 * v_horizontal**2 / self.params.uav_tip_speed**2)
+    #
+    #     # Induced power
+    #     P_induced = self.params.uav_induced_power * \
+    #                 np.sqrt(np.sqrt(1 + v_horizontal**4 / (4 * self.params.uav_mean_rotor_velocity**4)) -
+    #                        v_horizontal**2 / (2 * self.params.uav_mean_rotor_velocity**2))
+    #
+    #     # Parasitic power
+    #     P_parasite = 0.5 * self.params.uav_fuselage_drag_ratio * self.params.uav_air_density * \
+    #                  self.params.uav_rotor_solidity * self.params.uav_rotor_disc_area * v_horizontal**3
+    #
+    #     # Additional power for vertical movement and acceleration
+    #     P_vertical = self.params.uav_aircraft_weight * abs(velocity[2])
+    #     P_acceleration = 10 * np.linalg.norm(acceleration) * np.linalg.norm(velocity)
+    #
+    #     return P_blade + P_induced + P_parasite + P_vertical + P_acceleration
+
+    def compute_power_consumption(self, velocity: np.ndarray,
+                                  acceleration: np.ndarray) -> float:
+        """
+        计算瞬时功耗（调用evaluator的理论模型）
+
+        Args:
+            velocity: 速度向量 [vx, vy, vz]
+            acceleration: 加速度向量 [ax, ay, az]
+
+        Returns:
+            功耗 (Watts)
+        """
+        # 直接调用evaluator的理论函数
+        return self.evaluator.compute_uav_power(velocity, acceleration)
+
+    def update(self, control: np.ndarray, dt: float) -> Dict:
+        """
+        Update UAV state and compute metrics
+        """
+        # State transition
+        new_state = self.state_transition(self.state, control, dt)
+
+        # Compute power and energy（使用统一的理论模型）
+        velocity = new_state[3:6]
+        acceleration = control
+        power = self.compute_power_consumption(velocity, acceleration)
+        energy = power * dt
+
+        # Update state and tracking
+        self.state = new_state
+        self.energy_consumed += energy
+        self.flight_time += dt
+
+        # Record history
+        self.trajectory_history.append(self.state[:3].copy())
+        self.velocity_history.append(self.state[3:6].copy())
+        self.control_history.append(control.copy())
+
+        return {
+            'position': self.state[:3].copy(),
+            'velocity': self.state[3:6].copy(),
+            'acceleration': acceleration,
+            'power': power,
+            'energy': energy,
+            'total_energy': self.energy_consumed,
+            'flight_time': self.flight_time
+        }
+
+    def compute_trajectory_segment(self, start: np.ndarray, goal: np.ndarray,
+                                  duration: float, num_points: int = 10) -> np.ndarray:
+        """
+        Compute minimum-snap trajectory segment
+
+        Args:
+            start: Starting position
+            goal: Goal position
+            duration: Segment duration
+            num_points: Number of waypoints
+
+        Returns:
+            Array of waypoints
+        """
+        # For simplicity, use quintic polynomial trajectory
+        t = np.linspace(0, 1, num_points)
+        s = 10 * t**3 - 15 * t**4 + 6 * t**5  # Smooth interpolation
+
+        trajectory = np.zeros((num_points, 3))
+        for i in range(3):
+            trajectory[:, i] = start[i] + (goal[i] - start[i]) * s
+
+        return trajectory
+
+
+# ============================================================================
+#                        CHANNEL MODELING COMPONENTS
+# ============================================================================
+
+class ChannelModel:
+    """
+    Comprehensive 3D channel model for UAV-RIS system
+    Includes path loss, fading, and spatial correlation
+    """
+
+    def __init__(self, params: SystemParameters):
+        self.params = params
+
+        # Precompute correlation matrices for spatial correlation
+        self._compute_spatial_correlation_matrices()
+
+    def _compute_spatial_correlation_matrices(self):
+        """Precompute spatial correlation matrices for antenna arrays"""
+        # BS correlation (exponential model)
+        self.bs_correlation = np.zeros((self.params.bs_antennas, self.params.bs_antennas), dtype=complex)
+        for i in range(self.params.bs_antennas):
+            for j in range(self.params.bs_antennas):
+                self.bs_correlation[i, j] = 0.9 ** abs(i - j)
+
+        # RIS correlation (2D exponential)
+        self.ris_correlation = np.zeros((self.params.ris_elements, self.params.ris_elements), dtype=complex)
+        for i in range(self.params.ris_elements):
+            for j in range(self.params.ris_elements):
+                row_i, col_i = i // self.params.ris_cols, i % self.params.ris_cols
+                row_j, col_j = j // self.params.ris_cols, j % self.params.ris_cols
+                dist = np.sqrt((row_i - row_j)**2 + (col_i - col_j)**2)
+                self.ris_correlation[i, j] = 0.9 ** dist
+
+    def los_probability(self, distance_2d: float, height_diff: float) -> float:
+        """
+        LoS probability model for UAV communication (ITU-R P.1410-5)
+
+        Args:
+            distance_2d: 2D distance in meters
+            height_diff: Height difference in meters
+
+        Returns:
+            LoS probability
+        """
+        # Parameters for suburban environment
+        a = 4.88
+        b = 0.43
+        c = 0.1
+
+        elevation_angle = np.arctan(height_diff / max(distance_2d, 1.0))
+        elevation_deg = np.rad2deg(elevation_angle)
+
+        p_los = 1 / (1 + a * np.exp(-b * (elevation_deg - c)))
+
+        return np.clip(p_los, 0, 1)
+
+    def compute_path_loss(self, tx_pos: np.ndarray, rx_pos: np.ndarray,
+                         frequency: float, tx_height: float, rx_height: float,
+                         environment: str = 'suburban') -> Tuple[float, bool]:
+        """
+        Advanced path loss model with LoS/NLoS distinction
+
+        Returns:
+            Tuple of (path_loss_linear, is_los)
+        """
+        # Distance calculation
+        distance_3d = np.linalg.norm(tx_pos - rx_pos)
+        distance_2d = np.linalg.norm(tx_pos[:2] - rx_pos[:2])
+
+        # LoS probability
+        height_diff = abs(tx_height - rx_height)
+        p_los = self.los_probability(distance_2d, height_diff)
+        is_los = np.random.rand() < p_los
+
+        # Select path loss exponent
+        if 'bs_ris' in environment:
+            alpha = self.params.path_loss_exponent_bs_ris_los if is_los else \
+                    self.params.path_loss_exponent_bs_ris_nlos
+            sigma = self.params.shadowing_std_bs_ris
+        elif 'ris_user' in environment:
+            alpha = self.params.path_loss_exponent_ris_user_los if is_los else \
+                    self.params.path_loss_exponent_ris_user_nlos
+            sigma = self.params.shadowing_std_ris_user
+        else:  # ris_eve
+            alpha = self.params.path_loss_exponent_ris_eve_los if is_los else \
+                    self.params.path_loss_exponent_ris_eve_nlos
+            sigma = self.params.shadowing_std_ris_eve
+
+        # Path loss calculation (in dB)
+        d0 = self.params.path_loss_reference_distance
+        pl_db = 32.45 + 20 * np.log10(frequency / 1e9) + 10 * alpha * np.log10(max(distance_3d, d0))
+
+        # Add shadow fading
+        shadow_db = np.random.normal(0, sigma)
+        total_loss_db = pl_db + shadow_db
+
+        # Convert to linear scale
+        path_loss_linear = 10 ** (-total_loss_db / 10)
+
+        return path_loss_linear, is_los
+
+    def generate_rician_channel(self, num_tx: int, num_rx: int, k_factor_linear: float,
+                               aod: float, aoa: float,
+                               path_loss: float) -> np.ndarray:
+        """
+        Generate Rician fading channel with spatial correlation
+
+        Args:
+            num_tx: Number of transmit antennas
+            num_rx: Number of receive antennas
+            k_factor_linear: Rician K-factor (linear scale)
+            aod: Angle of departure
+            aoa: Angle of arrival
+            path_loss: Path loss (linear scale)
+
+        Returns:
+            Channel matrix H
+        """
+        # Array response vectors
+        a_tx = self.array_response_vector(num_tx, aod, array_type='ula')
+        a_rx = self.array_response_vector(num_rx, aoa, array_type='ula')
+
+        # LoS component
+        h_los = np.outer(a_rx, a_tx.conj())
+
+        # NLoS component with spatial correlation
+        h_nlos_iid = (np.random.randn(num_rx, num_tx) +
+                     1j * np.random.randn(num_rx, num_tx)) / np.sqrt(2)
+
+        # Apply spatial correlation (simplified Kronecker model)
+        if num_tx == self.params.bs_antennas and num_rx == self.params.ris_elements:
+            # BS-RIS link
+            R_tx = linalg.sqrtm(self.bs_correlation[:num_tx, :num_tx])
+            R_rx = linalg.sqrtm(self.ris_correlation[:num_rx, :num_rx])
+            h_nlos = R_rx @ h_nlos_iid @ R_tx.T
+        else:
+            h_nlos = h_nlos_iid
+
+        # Combine LoS and NLoS
+        H = np.sqrt(path_loss) * (
+            np.sqrt(k_factor_linear / (k_factor_linear + 1)) * h_los +
+            np.sqrt(1 / (k_factor_linear + 1)) * h_nlos
+        )
+
+        return H
+
+    def array_response_vector(self, num_elements: int, angle: float,
+                             elevation: float = None, array_type: str = 'ula') -> np.ndarray:
+        """
+        Compute array response vector for different array geometries
+
+        Args:
+            num_elements: Number of array elements
+            angle: Azimuth angle (rad)
+            elevation: Elevation angle (rad) for UPA
+            array_type: 'ula' or 'upa'
+
+        Returns:
+            Array response vector
+        """
+        if array_type == 'ula':
+            # Uniform Linear Array
+            n = np.arange(num_elements)
+            d = self.params.bs_antenna_spacing
+            array_response = np.exp(1j * 2 * np.pi * d * n * np.sin(angle))
+
+        elif array_type == 'upa':
+            # Uniform Planar Array
+            M = self.params.ris_rows
+            N = self.params.ris_cols
+            d = self.params.ris_element_spacing
+
+            array_response = np.zeros(M * N, dtype=complex)
+            for m in range(M):
+                for n in range(N):
+                    phase = 2 * np.pi * d * (m * np.sin(elevation) * np.cos(angle) +
+                                            n * np.sin(elevation) * np.sin(angle))
+                    array_response[m * N + n] = np.exp(1j * phase)
+        else:
+            raise ValueError(f"Unknown array type: {array_type}")
+
+        return array_response / np.sqrt(num_elements)
+
+    def add_hardware_impairments(self, signal: np.ndarray, impairment_type: str) -> np.ndarray:
+        """
+        Add realistic hardware impairments to signals
+
+        Args:
+            signal: Input signal
+            impairment_type: 'bs', 'user', or 'eve'
+
+        Returns:
+            Impaired signal
+        """
+        if impairment_type == 'bs':
+            evm_var = self.params.bs_evm_variance
+        elif impairment_type == 'user':
+            evm_var = self.params.user_evm_variance
+        else:
+            evm_var = self.params.eve_evm_variance
+
+        # EVM model: y = x + distortion
+        distortion = np.sqrt(evm_var * np.mean(np.abs(signal)**2) / 2) * \
+                    (np.random.randn(*signal.shape) + 1j * np.random.randn(*signal.shape))
+
+        # I/Q imbalance
+        gain_imbalance = 10 ** (self.params.iq_gain_imbalance_db / 20)
+        phase_imbalance = np.deg2rad(self.params.iq_phase_imbalance_deg)
+
+        signal_impaired = signal + distortion
+        signal_impaired = signal_impaired.real * gain_imbalance + \
+                         1j * signal_impaired.imag * np.exp(1j * phase_imbalance)
+
+        return signal_impaired
+
+
+class TheoreticalCoupledUncertaintyModel:
+    """
+    理论驱动的不确定性耦合模型
+
+    建模三种不确定性的相互影响：
+    1. 窃听者位置不确定性 → CSI估计误差
+    2. RIS相位误差 → CSI估计误差
+    3. 交叉耦合项
+
+    基于Fisher信息矩阵和Cramér-Rao界的严格推导
+    """
+
+    def __init__(self, params):
+        self.params = params
+
+        # 耦合系数（理论推导 + 仿真校准）
+        self.alpha_1 = 0.3  # 窃听者位置 → CSI
+        self.alpha_2 = 0.25  # RIS相位 → CSI
+        self.alpha_3 = 0.08  # 交叉项
+
+        # 预计算的系统常数
+        self.wavelength = 3e8 / params.carrier_frequency
+        self.V_0 = 4 * np.pi  # 全球面立体角
+
+        logger.info("Theoretical Coupled Uncertainty Model initialized")
+        logger.info(f"Coupling coefficients: α1={self.alpha_1:.3f}, "
+                    f"α2={self.alpha_2:.3f}, α3={self.alpha_3:.3f}")
+
+    def compute_coupled_csi_error(self,
+                                  base_error: float,
+                                  eve_uncertainty: Dict,
+                                  ris_phase_std: float,
+                                  num_ris_elements: int,
+                                  quantization_bits: int,
+                                  bs_position: np.ndarray,
+                                  eve_position: np.ndarray,
+                                  channel_to_user: np.ndarray) -> Dict:
+        """
+        完整的耦合CSI误差计算
+
+        Returns:
+            详细的误差分解和最终总误差
+        """
+        # 基准误差
+        sigma_e_base_sq = base_error ** 2
+
+        # 信道强度
+        channel_norm = np.linalg.norm(channel_to_user)
+
+        # 计算各耦合项
+        # 1. 窃听者位置耦合
+        alpha_1_eff, V_e_norm = self._compute_eve_location_coupling(
+            eve_uncertainty, bs_position, eve_position
+        )
+        sigma_e_eve_sq = alpha_1_eff * V_e_norm * sigma_e_base_sq
+
+        # 2. RIS相位耦合
+        alpha_2_eff, sigma_e_ris_sq = self._compute_ris_phase_coupling(
+            ris_phase_std, num_ris_elements, quantization_bits, channel_norm
+        )
+
+        # 3. 交叉耦合
+        sigma_jitter_total_sq = (ris_phase_std ** 2 +
+                                 (np.pi / (np.sqrt(3) * (2 ** quantization_bits))) ** 2)
+        sigma_e_cross_sq = self._compute_cross_coupling(
+            V_e_norm, sigma_jitter_total_sq, num_ris_elements, channel_norm
+        )
+
+        # 总误差（方差相加）
+        sigma_e_total_sq = (sigma_e_base_sq +
+                            sigma_e_eve_sq +
+                            sigma_e_ris_sq +
+                            sigma_e_cross_sq)
+
+        # 构建详细结果
+        result = {
+            'total_error_std': np.sqrt(sigma_e_total_sq),
+            'total_error_variance': sigma_e_total_sq,
+            'breakdown': {
+                'baseline': sigma_e_base_sq,
+                'eve_location': sigma_e_eve_sq,
+                'ris_phase': sigma_e_ris_sq,
+                'cross_term': sigma_e_cross_sq
+            },
+            'contributions_percentage': {
+                'baseline': sigma_e_base_sq / sigma_e_total_sq * 100,
+                'eve_location': sigma_e_eve_sq / sigma_e_total_sq * 100,
+                'ris_phase': sigma_e_ris_sq / sigma_e_total_sq * 100,
+                'cross_term': sigma_e_cross_sq / sigma_e_total_sq * 100
+            },
+            'coupling_coefficients': {
+                'alpha_1_effective': alpha_1_eff,
+                'alpha_2_effective': alpha_2_eff,
+                'alpha_3': self.alpha_3
+            },
+            'degradation_factor': np.sqrt(sigma_e_total_sq / sigma_e_base_sq)
+        }
+
+        logger.debug(f"Coupled CSI Error: {result['total_error_std']:.6f}")
+        logger.debug(f"Degradation factor: {result['degradation_factor']:.2f}x")
+
+        return result
+
+    def _compute_eve_location_coupling(self, uncertainty_ellipsoid, bs_position, eve_position):
+        """计算窃听者位置不确定性的耦合效应"""
+        Sigma_e = uncertainty_ellipsoid['covariance']
+        epsilon = uncertainty_ellipsoid.get('epsilon', 30.0)
+
+        # 椭球体积
+        det_Sigma = np.linalg.det(Sigma_e)
+        V_e = (4 * np.pi / 3) * (epsilon ** 3) * np.sqrt(max(det_Sigma, 1e-10))
+        V_e_normalized = V_e / 1000.0
+
+        # 有效立体角
+        eigenvalues = np.linalg.eigvalsh(Sigma_e)
+        r_max = epsilon * np.sqrt(max(eigenvalues))
+        d_bs_eve = np.linalg.norm(bs_position - eve_position)
+
+        omega_e = 4 * np.pi * (r_max / max(d_bs_eve, 10.0)) ** 2
+        omega_e_normalized = omega_e / self.V_0
+
+        alpha_1_effective = self.alpha_1 * (1 + 0.5 * omega_e_normalized)
+
+        return alpha_1_effective, V_e_normalized
+
+    def _compute_ris_phase_coupling(self, phase_jitter_std, num_ris_elements,
+                                    quantization_bits, channel_norm):
+        """计算RIS相位误差的耦合效应"""
+        # 总相位误差方差
+        sigma_jitter_thermal = phase_jitter_std
+        sigma_jitter_quant = np.pi / (np.sqrt(3) * (2 ** quantization_bits))
+        sigma_jitter_total_sq = sigma_jitter_thermal ** 2 + sigma_jitter_quant ** 2
+
+        # 相位误差通过N个元素累积
+        N_effective = np.sqrt(num_ris_elements)
+
+        # 计算有效耦合系数
+        channel_norm_normalized = channel_norm / np.sqrt(num_ris_elements)
+        alpha_2_effective = self.alpha_2 * channel_norm_normalized
+
+        # 计算耦合贡献
+        coupling_term = alpha_2_effective * N_effective * sigma_jitter_total_sq
+
+        return alpha_2_effective, coupling_term
+
+    def _compute_cross_coupling(self, V_e_normalized, sigma_jitter_sq,
+                                num_ris_elements, channel_norm):
+        """计算交叉耦合项"""
+        cross_term = (self.alpha_3 *
+                      V_e_normalized *
+                      sigma_jitter_sq *
+                      np.sqrt(num_ris_elements) *
+                      (channel_norm / np.sqrt(num_ris_elements)))
+
+        return cross_term
+
+
+# ============================================================================
+#                     EAVESDROPPER UNCERTAINTY MODEL
+# ============================================================================
+
+class EavesdropperUncertaintyModel:
+    """
+    Models uncertainty in eavesdropper locations and channels
+    Uses ellipsoidal uncertainty regions and robust optimization
+    """
+
+    def __init__(self, params: SystemParameters):
+        self.params = params
+        self.worst_case_optimizer = ImprovedWorstCaseOptimizer(params)  # 新增
+
+        # ✅ 添加这些属性
+        self.wavelength = 3e8 / params.carrier_frequency
+        self.noise_power = params.noise_power
+
+    def generate_uncertainty_region(self, estimated_position: np.ndarray,
+                                   confidence_level: float = 0.95) -> Dict:
+        """
+        Generate ellipsoidal uncertainty region for eavesdropper location
+
+        Args:
+            estimated_position: Estimated eavesdropper position
+            confidence_level: Confidence level for uncertainty region
+
+        Returns:
+            Dictionary with uncertainty region parameters
+        """
+        # Covariance matrix
+        cov_matrix = np.diag([
+            self.params.eve_location_error_covariance_2d,
+            self.params.eve_location_error_covariance_2d,
+            self.params.eve_location_error_covariance_height
+        ])
+
+        # Chi-squared value for confidence level
+        from scipy.stats import chi2
+        chi2_val = chi2.ppf(confidence_level, df=3)
+
+        # Ellipsoid semi-axes lengths
+        eigenvalues, eigenvectors = np.linalg.eigh(cov_matrix)
+        semi_axes = np.sqrt(chi2_val * eigenvalues)
+
+        # Sample boundary points
+        num_samples = 100
+        boundary_points = []
+        for _ in range(num_samples):
+            # Random point on unit sphere
+            theta = np.random.uniform(0, 2*np.pi)
+            phi = np.random.uniform(0, np.pi)
+            unit_point = np.array([
+                np.sin(phi) * np.cos(theta),
+                np.sin(phi) * np.sin(theta),
+                np.cos(phi)
+            ])
+
+            # Transform to ellipsoid
+            ellipsoid_point = estimated_position + eigenvectors @ np.diag(semi_axes) @ unit_point
+
+            # Enforce maximum error constraint
+            offset = ellipsoid_point - estimated_position
+            if np.linalg.norm(offset) > self.params.eve_max_location_error:
+                offset = offset * self.params.eve_max_location_error / np.linalg.norm(offset)
+                ellipsoid_point = estimated_position + offset
+
+            boundary_points.append(ellipsoid_point)
+
+        return {
+            'center': estimated_position,
+            'covariance': cov_matrix,
+            'semi_axes': semi_axes,
+            'eigenvectors': eigenvectors,
+            'boundary_points': np.array(boundary_points),
+            'confidence_level': confidence_level
+        }
+
+    # def compute_worst_case_channel(self, nominal_channel: np.ndarray,
+    #                               uncertainty_region: Dict,
+    #                               uav_position: np.ndarray,
+    #                               channel_model: ChannelModel) -> np.ndarray:
+    #     """
+    #     Compute worst-case channel realization within uncertainty region
+    #
+    #     Args:
+    #         nominal_channel: Nominal channel estimate
+    #         uncertainty_region: Eavesdropper location uncertainty
+    #         uav_position: Current UAV position
+    #         channel_model: Channel model instance
+    #
+    #     Returns:
+    #         Worst-case channel vector
+    #     """
+    #     # 采样更多边界点（增加准确性）
+    #     num_samples = 200  # 原来是100
+    #     boundary_samples = uncertainty_region['boundary_points']
+    #
+    #     # 存储所有采样信道
+    #     sampled_channels = []
+    #     channel_gains = []
+    #
+    #     for eve_pos in boundary_samples:
+    #         # 计算此位置的信道
+    #         distance = np.linalg.norm(uav_position - eve_pos)
+    #         path_loss, is_los = channel_model.compute_path_loss(
+    #             uav_position, eve_pos,
+    #             self.params.carrier_frequency,
+    #             uav_position[2], eve_pos[2],
+    #             'ris_eve'
+    #         )
+    #
+    #         # 信道实现
+    #         k_factor = self.params.rician_k_ris_eve_linear if is_los else 0
+    #         delta = eve_pos - uav_position
+    #         azimuth = np.arctan2(delta[1], delta[0])
+    #         elevation = np.arccos(delta[2] / max(distance, 1e-6))
+    #
+    #         a_ris = channel_model.array_response_vector(
+    #             self.params.ris_elements, azimuth, elevation, 'upa'
+    #         )
+    #
+    #         h_los = a_ris
+    #         h_nlos = (np.random.randn(self.params.ris_elements) +
+    #                   1j * np.random.randn(self.params.ris_elements)) / np.sqrt(2)
+    #
+    #         h = np.sqrt(path_loss) * (
+    #                 np.sqrt(k_factor / (k_factor + 1)) * h_los +
+    #                 np.sqrt(1 / (k_factor + 1)) * h_nlos
+    #         )
+    #
+    #         sampled_channels.append(h)
+    #         channel_gains.append(np.linalg.norm(h))
+    #
+    #     # CVaR计算（取最坏5%的平均）
+    #     cvar_percentile = 0.95
+    #     threshold_idx = int(cvar_percentile * len(channel_gains))
+    #     sorted_indices = np.argsort(channel_gains)[::-1]  # 降序
+    #
+    #     worst_case_indices = sorted_indices[:threshold_idx]
+    #     worst_case_channel = np.mean(
+    #         [sampled_channels[i] for i in worst_case_indices],
+    #         axis=0
+    #     )
+    #
+    #     # 添加不确定性
+    #     uncertainty = self.params.eve_channel_uncertainty_factor * \
+    #                   np.linalg.norm(worst_case_channel)
+    #     perturbation = uncertainty * (
+    #             np.random.randn(*worst_case_channel.shape) +
+    #             1j * np.random.randn(*worst_case_channel.shape)
+    #     ) / np.sqrt(2)
+    #
+    #     return worst_case_channel + perturbation
+    def compute_worst_case_channel(self,
+                                   nominal_channel: np.ndarray,
+                                   uncertainty_region: Dict,
+                                   uav_position: np.ndarray,
+                                   channel_model,
+                                   method: str = 'cvar') -> np.ndarray:
+        """
+        计算worst-case信道（使用CVaR或梯度方法）
+
+        这是ImprovedWorstCaseOptimizer类需要的主方法
+
+        Args:
+            nominal_channel: 标称信道 [N]
+            uncertainty_region: 不确定性区域参数
+            uav_position: UAV位置 [3]
+            channel_model: 信道模型对象
+            method: 'cvar' 或 'gradient'
+
+        Returns:
+            worst_case_channel: 最坏情况信道 [N]
+        """
+        if method == 'gradient':
+            # 方法1：梯度方法（需要H_br, W, Theta）
+            # 这里我们使用简化版本，因为完整信息可能不可用
+            # 实际应该从系统获取这些参数
+            pass
+
+        # 方法2：CVaR方法（默认，更稳定）
+        return self._compute_cvar_worst_case(
+            nominal_channel,
+            uncertainty_region,
+            uav_position,
+            channel_model
+        )
+
+    def _compute_cvar_worst_case(self,
+                                 nominal_channel: np.ndarray,
+                                 uncertainty_region: Dict,
+                                 uav_position: np.ndarray,
+                                 channel_model) -> np.ndarray:
+        """
+        使用CVaR方法计算worst-case信道
+
+        采样多个位置，选择信道增益最大的那个
+        """
+        # 采样boundary points
+        boundary_points = uncertainty_region.get('boundary_points', [])
+
+        if len(boundary_points) == 0:
+            # 如果没有边界点，生成一些
+            center = uncertainty_region['center']
+            epsilon = uncertainty_region.get('epsilon', 30.0)
+            num_samples = 50
+
+            boundary_points = []
+            for _ in range(num_samples):
+                # 在球面上均匀采样
+                theta = np.random.uniform(0, 2 * np.pi)
+                phi = np.random.uniform(0, np.pi)
+
+                offset = epsilon * np.array([
+                    np.sin(phi) * np.cos(theta),
+                    np.sin(phi) * np.sin(theta),
+                    np.cos(phi)
+                ])
+
+                boundary_points.append(center + offset)
+
+        # 计算所有采样点的信道增益
+        best_channel = nominal_channel
+        max_gain = np.linalg.norm(nominal_channel)
+
+        N = self.params.ris_elements
+
+        for eve_pos in boundary_points:
+            # 计算距离
+            distance = np.linalg.norm(uav_position - eve_pos)
+
+            # 计算路径损耗
+            PL, _ = self._path_loss_with_gradient(distance)
+
+            # 计算角度
+            delta = uav_position - eve_pos
+            theta = np.arctan2(delta[1], delta[0])
+            phi = np.arccos(delta[2] / max(distance, 1.0))
+
+            # 计算阵列响应
+            a, _, _ = self._array_response_with_gradient(
+                theta, phi, self.params.ris_rows, self.params.ris_cols
+            )
+
+            # 计算信道
+            h_candidate = np.sqrt(PL) * a
+
+            # 检查增益
+            gain = np.linalg.norm(h_candidate)
+            if gain > max_gain:
+                max_gain = gain
+                best_channel = h_candidate
+
+        return best_channel
+
+    def _path_loss_with_gradient(self, d: float) -> Tuple[float, float]:
+        """
+        计算路径损耗及其梯度
+
+        模型:PL(d) = (λ / 4πd)^α
+
+        Returns:
+            PL: 路径损耗 (线性)
+            dPL_dd: ∂PL/∂d
+        """
+        alpha = 2.0  # 路径损耗指数
+        d0 = 1.0
+
+        PL = (self.wavelength / (4 * np.pi * max(d, d0))) ** alpha
+        dPL_dd = -alpha * PL / d if d > d0 else 0
+
+        return PL, dPL_dd
+
+    def _array_response_with_gradient(self,
+                                      theta: float,
+                                      phi: float,
+                                      rows: int,
+                                      cols: int) -> Tuple[np.ndarray, np.ndarray, np.ndarray]:
+        """
+        计算UPA阵列响应及其梯度
+
+        Returns:
+            a: 阵列响应 [rows*cols]
+            da_dtheta: ∂a/∂θ [rows*cols]
+            da_dphi: ∂a/∂φ [rows*cols]
+        """
+        d = self.params.ris_element_spacing  # 以波长为单位
+        N = rows * cols
+
+        a = np.zeros(N, dtype=complex)
+        da_dtheta = np.zeros(N, dtype=complex)
+        da_dphi = np.zeros(N, dtype=complex)
+
+        for m in range(rows):
+            for n in range(cols):
+                idx = m * cols + n
+
+                # 相位
+                phase = 2 * np.pi * d * (
+                        m * np.sin(phi) * np.cos(theta) +
+                        n * np.sin(phi) * np.sin(theta)
+                )
+
+                # 阵列响应
+                a[idx] = np.exp(1j * phase)
+
+                # ∂phase/∂θ
+                dphase_dtheta = 2 * np.pi * d * np.sin(phi) * (
+                        -m * np.sin(theta) + n * np.cos(theta)
+                )
+
+                # ∂phase/∂φ
+                dphase_dphi = 2 * np.pi * d * np.cos(phi) * (
+                        m * np.cos(theta) + n * np.sin(theta)
+                )
+
+                # 梯度
+                da_dtheta[idx] = 1j * dphase_dtheta * a[idx]
+                da_dphi[idx] = 1j * dphase_dphi * a[idx]
+
+        # 归一化
+        a /= np.sqrt(N)
+        da_dtheta /= np.sqrt(N)
+        da_dphi /= np.sqrt(N)
+
+        return a, da_dtheta, da_dphi
+
+class ImprovedWorstCaseOptimizer:
+    """
+    基于梯度上升的worst-case窃听者位置搜索（完全修正版）
+
+    修复内容：
+    1. 添加完整的信道模型（包含H_br）
+    2. 修正梯度链式法则计算
+    3. 改进投影算法
+    """
+
+    def __init__(self, params):
+        self.params = params
+        self.noise_power = params.noise_power
+        self.wavelength = 3e8 / params.carrier_frequency
+        self.max_iters = 50
+        self.initial_step_size = 0.5
+        self.step_decay = 0.95
+
+    def find_worst_case_location(self,
+                                 estimated_pos: np.ndarray,
+                                 uncertainty_region: Dict,
+                                 uav_position: np.ndarray,
+                                 H_br: np.ndarray,
+                                 W: np.ndarray,
+                                 Theta: np.ndarray,
+                                 max_iters: int = 50) -> np.ndarray:
+        """
+        通过梯度上升找worst-case位置
+
+        优化问题：
+        max_{q∈U} R_eve(q)
+        s.t. (q-q̂)^T Σ^{-1} (q-q̂) ≤ ε²
+
+        Args:
+            estimated_pos: 估计位置 [3]
+            uncertainty_region: 不确定性区域参数
+            uav_position: UAV位置 [3]
+            H_br: RIS-BS信道 [N, M] (复数)
+            W: 波束成形矩阵 [M, K] (复数)
+            Theta: RIS相位向量 [N] (复数)
+
+        Returns:
+            worst_case_pos: 最坏情况位置 [3]
+        """
+        # 初始化：从估计位置开始
+        q_worst = estimated_pos.copy()
+        step_size = self.initial_step_size
+
+        # 提取不确定性参数
+        Sigma = uncertainty_region['covariance']
+        epsilon = uncertainty_region.get('epsilon', 30.0)
+
+        for iter in range(max_iters):
+            # 1. 计算当前位置的窃听速率及梯度
+            R_eve, grad_R = self._compute_rate_and_gradient(
+                q_worst, uav_position, H_br, W, Theta
+            )
+
+            # 2. 梯度上升步
+            q_new = q_worst + step_size * grad_R
+
+            # 3. 投影到椭球约束集合
+            q_new = self._project_to_ellipsoid(
+                q_new, estimated_pos, Sigma, epsilon
+            )
+
+            # 4. 检查收敛
+            if np.linalg.norm(q_new - q_worst) < 1e-3:
+                break
+
+            q_worst = q_new
+            step_size *= self.step_decay
+
+        return q_worst
+
+    def _compute_rate_and_gradient(self,
+                                   q_eve: np.ndarray,
+                                   q_uav: np.ndarray,
+                                   H_br: np.ndarray,
+                                   W: np.ndarray,
+                                   Theta: np.ndarray) -> Tuple[float, np.ndarray]:
+        """
+        计算窃听速率及其关于位置的梯度（完全修正版）
+
+        信道模型：
+        h_eff = (h_re ⊙ θ)^H · H_br
+
+        速率：
+        R_eve = log₂(1 + |h_eff^H · w|² / σ²)
+
+        梯度（链式法则）：
+        ∇_q R = (∂R/∂h_eff) · (∂h_eff/∂h_re) · (∂h_re/∂q)
+
+        Returns:
+            R_eve: 窃听速率 (标量)
+            grad_R: 速率梯度 [3]
+        """
+        # 1. 计算RIS-Eve信道及其梯度
+        h_re, grad_h_re = self._channel_with_gradient(q_eve, q_uav)
+        # h_re: [N] 复数向量
+        # grad_h_re: [N, 3] 复数矩阵
+
+        # 2. 计算有效信道
+        # h_eff = (h_re ⊙ θ)^H · H_br = (h_re^* ⊙ θ^*) · H_br
+        h_eff = (h_re.conj() * Theta) @ H_br  # [M]
+
+        # 3. 计算接收信号功率（简化：只考虑第一个用户）
+        w_k = W[:, 0]  # [M]
+        received_signal = h_eff.conj() @ w_k  # 标量
+        P_signal = np.abs(received_signal) ** 2
+
+        # 4. 计算SINR和速率
+        SINR = P_signal / self.noise_power
+        R_eve = np.log2(1 + SINR)
+
+        # ============ 梯度计算（关键修正）============
+        # 5. ∂R/∂SINR
+        dR_dSINR = 1 / (np.log(2) * (1 + SINR))
+
+        # 6. ∂SINR/∂h_eff
+        # SINR = |h_eff^H · w|² / σ²
+        # ∂SINR/∂h_eff = 2/σ² · Re[(h_eff^H · w) · w^*]
+        dSINR_dh_eff = (2 / self.noise_power) * np.real(
+            received_signal * w_k.conj()
+        )  # [M]
+
+        # 7. ∂h_eff/∂h_re
+        # h_eff = (h_re^* ⊙ θ^*) · H_br
+        # ∂h_eff[m]/∂h_re[n] = θ^*[n] · H_br[n, m]
+        # 因此 ∂h_eff/∂h_re = diag(θ^*) · H_br 的转置
+        dh_eff_dh_re = (Theta.conj()[:, np.newaxis] * H_br).T  # [M, N]
+
+        # 8. 组合前三项（标量对向量的导数）
+        # ∂R/∂h_re = (∂R/∂SINR) · (∂SINR/∂h_eff) · (∂h_eff/∂h_re)
+        dR_dh_re = dR_dSINR * (dSINR_dh_eff @ dh_eff_dh_re)  # [N]
+
+        # 9. ∂h_re/∂q：信道对位置的梯度（已在grad_h_re中）
+        # grad_h_re: [N, 3]
+
+        # 10. 最终梯度（实部）
+        # grad_R = Re[dR_dh_re^H · grad_h_re]
+        grad_R = np.real(
+            dR_dh_re.conj() @ grad_h_re
+        )  # [3]
+
+        return float(R_eve), grad_R
+
+    def _channel_with_gradient(self,
+                               q_eve: np.ndarray,
+                               q_uav: np.ndarray) -> Tuple[np.ndarray, np.ndarray]:
+        """
+        计算信道及其对位置的梯度
+
+        信道模型：
+        h_re = √(PL(d)) · a(θ, φ)
+
+        其中：
+        - PL(d): 路径损耗
+        - a(θ, φ): 阵列响应向量
+
+        梯度：
+        ∂h/∂q = ∂(√PL)/∂d · ∂d/∂q · a + √PL · ∂a/∂θ · ∂θ/∂q + √PL · ∂a/∂φ · ∂φ/∂q
+
+        Returns:
+            h_re: 信道向量 [N] (复数)
+            grad_h_re: 梯度 [N, 3] (复数)
+        """
+        N = self.params.ris_elements
+        rows = self.params.ris_rows
+        cols = self.params.ris_cols
+
+        # 1. 计算几何参数
+        delta = q_uav - q_eve  # [3]
+        d = np.linalg.norm(delta)
+        d = max(d, 1.0)  # 避免除零
+
+        # 球坐标角度
+        theta = np.arctan2(delta[1], delta[0])  # 方位角
+        phi = np.arccos(delta[2] / d)  # 仰角
+
+        # 2. 路径损耗及其梯度
+        PL, dPL_dd = self._path_loss_with_gradient(d)
+        sqrt_PL = np.sqrt(PL)
+        dsqrtPL_dd = 0.5 * dPL_dd / sqrt_PL if PL > 1e-10 else 0
+
+        # 3. 阵列响应及其梯度
+        a, da_dtheta, da_dphi = self._array_response_with_gradient(
+            theta, phi, rows, cols
+        )  # a: [N], da_dtheta: [N], da_dphi: [N]
+
+        # 4. 信道
+        h_re = sqrt_PL * a  # [N]
+
+        # 5. 几何梯度
+        dd_dq = -delta / d  # ∂d/∂q: [3]
+
+        # ∂θ/∂q: [3]
+        r_xy_sq = delta[0] ** 2 + delta[1] ** 2
+        if r_xy_sq > 1e-10:
+            dtheta_dq = np.array([
+                delta[1] / r_xy_sq,  # ∂θ/∂x
+                -delta[0] / r_xy_sq,  # ∂θ/∂y
+                0  # ∂θ/∂z
+            ])
+        else:
+            dtheta_dq = np.zeros(3)
+
+        # ∂φ/∂q: [3]
+        if d > 1e-10 and r_xy_sq > 1e-10:
+            r_xy = np.sqrt(r_xy_sq)
+            dphi_dq = np.array([
+                -delta[0] * delta[2] / (d ** 2 * r_xy),  # ∂φ/∂x
+                -delta[1] * delta[2] / (d ** 2 * r_xy),  # ∂φ/∂y
+                r_xy / d ** 2  # ∂φ/∂z
+            ])
+        else:
+            dphi_dq = np.zeros(3)
+
+        # 6. 信道梯度（链式法则）
+        # ∂h/∂q = ∂(√PL)/∂d · ∂d/∂q · a + √PL · ∂a/∂θ · ∂θ/∂q + √PL · ∂a/∂φ · ∂φ/∂q
+        grad_h_re = np.zeros((N, 3), dtype=complex)
+
+        for i in range(3):
+            grad_h_re[:, i] = (
+                    dsqrtPL_dd * dd_dq[i] * a +
+                    sqrt_PL * da_dtheta * dtheta_dq[i] +
+                    sqrt_PL * da_dphi * dphi_dq[i]
+            )
+
+        return h_re, grad_h_re
+
+    def _path_loss_with_gradient(self, d: float) -> Tuple[float, float]:
+        """
+        计算路径损耗及其梯度
+
+        模型：PL(d) = (λ / 4πd)^α
+
+        Returns:
+            PL: 路径损耗 (线性)
+            dPL_dd: ∂PL/∂d
+        """
+        alpha = 2.0  # 路径损耗指数
+        d0 = 1.0
+
+        PL = (self.wavelength / (4 * np.pi * max(d, d0))) ** alpha
+        dPL_dd = -alpha * PL / d if d > d0 else 0
+
+        return PL, dPL_dd
+
+    def _array_response_with_gradient(self,
+                                      theta: float,
+                                      phi: float,
+                                      rows: int,
+                                      cols: int) -> Tuple[np.ndarray, np.ndarray, np.ndarray]:
+        """
+        计算UPA阵列响应及其梯度
+
+        模型：a[m,n] = exp(j·2π·d/λ·(m·sinφ·cosθ + n·sinφ·sinθ))
+
+        Returns:
+            a: 阵列响应 [rows*cols]
+            da_dtheta: ∂a/∂θ [rows*cols]
+            da_dphi: ∂a/∂φ [rows*cols]
+        """
+        d = self.params.ris_element_spacing  # 以波长为单位
+        N = rows * cols
+
+        a = np.zeros(N, dtype=complex)
+        da_dtheta = np.zeros(N, dtype=complex)
+        da_dphi = np.zeros(N, dtype=complex)
+
+        for m in range(rows):
+            for n in range(cols):
+                idx = m * cols + n
+
+                # 相位
+                phase = 2 * np.pi * d * (
+                        m * np.sin(phi) * np.cos(theta) +
+                        n * np.sin(phi) * np.sin(theta)
+                )
+
+                # 阵列响应
+                a[idx] = np.exp(1j * phase)
+
+                # ∂phase/∂θ
+                dphase_dtheta = 2 * np.pi * d * np.sin(phi) * (
+                        -m * np.sin(theta) + n * np.cos(theta)
+                )
+
+                # ∂phase/∂φ
+                dphase_dphi = 2 * np.pi * d * np.cos(phi) * (
+                        m * np.cos(theta) + n * np.sin(theta)
+                )
+
+                # 梯度
+                da_dtheta[idx] = 1j * dphase_dtheta * a[idx]
+                da_dphi[idx] = 1j * dphase_dphi * a[idx]
+
+        # 归一化
+        a /= np.sqrt(N)
+        da_dtheta /= np.sqrt(N)
+        da_dphi /= np.sqrt(N)
+
+        return a, da_dtheta, da_dphi
+
+    def _project_to_ellipsoid(self,
+                              q: np.ndarray,
+                              center: np.ndarray,
+                              Sigma: np.ndarray,
+                              epsilon: float) -> np.ndarray:
+        """
+        投影到椭球约束集合
+
+        椭球：(q - center)^T Σ^{-1} (q - center) ≤ ε²
+
+        Args:
+            q: 待投影点 [3]
+            center: 椭球中心 [3]
+            Sigma: 协方差矩阵 [3, 3]
+            epsilon: 椭球半径参数
+
+        Returns:
+            q_proj: 投影后的点 [3]
+        """
+        delta = q - center
+
+        # 计算Mahalanobis距离
+        try:
+            Sigma_inv = np.linalg.inv(Sigma)
+            dist_mahal = np.sqrt(delta.T @ Sigma_inv @ delta)
+        except np.linalg.LinAlgError:
+            # 如果奇异，使用欧氏距离
+            dist_mahal = np.linalg.norm(delta)
+            Sigma_inv = np.eye(3)
+
+        # 如果在椭球内，直接返回
+        if dist_mahal <= epsilon:
+            return q
+
+        # 否则，投影到椭球表面
+        q_proj = center + (epsilon / dist_mahal) * delta
+
+        return q_proj
+
+# ============================================================================
+#                         RIS PHASE OPTIMIZATION
+# ============================================================================
+
+class RISController:
+    """
+    RIS phase shift optimization with hardware constraints
+    """
+
+    def __init__(self, params: SystemParameters):
+        self.params = params
+
+    def quantize_phase(self, phase: float) -> float:
+        """Quantize phase to discrete levels"""
+        phase_mod = np.mod(phase, 2*np.pi)
+        idx = np.argmin(np.abs(self.params.ris_phase_codebook - phase_mod))
+        return self.params.ris_phase_codebook[idx]
+
+    def apply_hardware_constraints(self, phases: np.ndarray) -> np.ndarray:
+        """
+        Apply RIS hardware constraints including quantization and coupling
+
+        Args:
+            phases: Ideal phase shifts
+
+        Returns:
+            Realistic phase shifts with impairments
+        """
+        N = len(phases)
+
+        # Phase quantization
+        quantized_phases = np.array([self.quantize_phase(p) for p in phases])
+
+        # Phase noise
+        phase_noise = np.random.normal(0, np.sqrt(self.params.ris_phase_noise_variance), N)
+        actual_phases = quantized_phases + phase_noise
+
+        # Amplitude variations
+        amplitudes = np.random.normal(self.params.ris_amplitude_mean,
+                                     self.params.ris_amplitude_std, N)
+        amplitudes = np.clip(amplitudes, 0.1, 1.0)
+
+        # Mutual coupling effect (simplified)
+        coupling_matrix = np.eye(N)
+        for i in range(N):
+            for j in range(N):
+                if i != j:
+                    # Distance between elements in the array
+                    row_i, col_i = i // self.params.ris_cols, i % self.params.ris_cols
+                    row_j, col_j = j // self.params.ris_cols, j % self.params.ris_cols
+                    dist = np.sqrt((row_i - row_j)**2 + (col_i - col_j)**2)
+                    if dist == 1:  # Adjacent elements
+                        coupling_matrix[i, j] = self.params.ris_mutual_coupling_coefficient
+
+        # Apply coupling
+        reflection_coeffs = amplitudes * np.exp(1j * actual_phases)
+        coupled_coeffs = coupling_matrix @ reflection_coeffs
+
+        return np.diag(coupled_coeffs)
+
+    def optimize_phases_sdp(self, H_br: np.ndarray, h_ru: np.ndarray, h_re: np.ndarray) -> np.ndarray:
+        """
+        Optimize RIS phases using gradient-based approach for SEE maximization
+
+        Args:
+            H_br: RIS-to-BS channel (M x N)
+            h_ru: RIS-to-User channel (N,)
+            h_re: RIS-to-Eve channel (N,)
+
+        Returns:
+            Optimized phases (N,)
+        """
+        N = self.params.ris_elements
+
+        # Initialize with random phases
+        phases = np.random.uniform(0, 2 * np.pi, N)
+
+        # Optimization parameters
+        learning_rate = 0.1
+        num_iterations = 50
+        min_rate = 1e-6  # Minimum rate for numerical stability
+
+        for iter_idx in range(num_iterations):
+            # Gradient computation for SEE maximization
+            gradient = np.zeros(N)
+
+            for n in range(N):
+                # Compute SEE at current phases
+                theta_current = np.diag(np.exp(1j * phases))
+                h_eff_u = h_ru @ theta_current @ H_br
+                h_eff_e = h_re @ theta_current @ H_br
+
+                # ✅ 关键修复：确保 power 是标量
+                power_u = float(np.abs(np.sum(h_eff_u)) ** 2)
+                power_e = float(np.abs(np.sum(h_eff_e)) ** 2)
+
+                # ✅ 现在 rate_u 和 rate_e 是标量
+                rate_u = np.log2(1 + power_u / self.params.noise_power)
+                rate_e = np.log2(1 + power_e / self.params.noise_power)
+
+                # ✅ 使用 np.maximum 代替 max，处理标量
+                secrecy_rate = np.maximum(rate_u - rate_e, 0.0)
+
+                # Total power consumption
+                P_total = (self.params.transmit_power +
+                           self.params.ris_power +
+                           self.params.uav_power)
+
+                see_current = secrecy_rate / P_total if P_total > 0 else 0
+
+                # Perturb phase n with small delta
+                delta = 0.01
+                phases_perturb = phases.copy()
+                phases_perturb[n] += delta
+
+                theta_perturb = np.diag(np.exp(1j * phases_perturb))
+                h_eff_u_p = h_ru @ theta_perturb @ H_br
+                h_eff_e_p = h_re @ theta_perturb @ H_br
+
+                # ✅ 同样确保扰动后的 power 是标量
+                power_u_p = float(np.abs(np.sum(h_eff_u_p)) ** 2)
+                power_e_p = float(np.abs(np.sum(h_eff_e_p)) ** 2)
+
+                rate_u_p = np.log2(1 + power_u_p / self.params.noise_power)
+                rate_e_p = np.log2(1 + power_e_p / self.params.noise_power)
+                secrecy_rate_p = np.maximum(rate_u_p - rate_e_p, 0.0)
+
+                see_perturb = secrecy_rate_p / P_total if P_total > 0 else 0
+
+                # Numerical gradient
+                gradient[n] = (see_perturb - see_current) / delta
+
+            # Gradient ascent update
+            phases += learning_rate * gradient
+            phases = np.mod(phases, 2 * np.pi)  # Wrap to [0, 2π]
+
+            # Decay learning rate
+            learning_rate *= 0.95
+
+        return phases
+
+
+# ============================================================================
+#                        PERFORMANCE METRICS
+# ============================================================================
+
+class PerformanceEvaluator:
+    """
+    Compute various performance metrics for the secure communication system
+    """
+
+    def __init__(self, params: SystemParameters):
+        self.params = params
+
+    def compute_achievable_rate(self, channel: np.ndarray, beamformer: np.ndarray,
+                               noise_power: float, interference: float = 0) -> float:
+        """
+        Compute achievable rate with finite blocklength correction
+
+        Args:
+            channel: Channel vector/matrix
+            beamformer: Beamforming vector
+            noise_power: Noise power
+            interference: Interference power
+
+        Returns:
+            Achievable rate in bits/s/Hz
+        """
+        # Compute SINR
+        signal_power = np.abs(channel @ beamformer)**2
+        sinr = signal_power / (noise_power + interference)
+
+        # Shannon capacity
+        capacity = np.log2(1 + sinr)
+
+        # Finite blocklength correction (normal approximation)
+        n = self.params.channel_uses_per_slot
+        V = 1 - (1 + sinr)**(-2)  # Channel dispersion
+        Q_inv = 2.0  # Inverse Q-function for 10^-3 error probability
+
+        rate_fbl = capacity - np.sqrt(V / n) * Q_inv * np.log2(np.e)
+
+        return max(0, rate_fbl)
+
+    def compute_secrecy_rate(self, rate_user: float, rate_eve: float) -> float:
+        """Compute secrecy rate"""
+        return max(0, rate_user - rate_eve)
+
+    def compute_secrecy_outage_probability(self, secrecy_rates: List[float],
+                                          target_rate: float) -> float:
+        """Compute secrecy outage probability"""
+        outages = [1 if rate < target_rate else 0 for rate in secrecy_rates]
+        return np.mean(outages)
+
+    def compute_energy_efficiency(self, sum_rate: float, power_consumed: float) -> float:
+        """Compute energy efficiency in bits/Joule"""
+        return sum_rate * self.params.bandwidth / power_consumed if power_consumed > 0 else 0
+
+    def compute_uav_power(self, velocity: np.ndarray,
+                          acceleration: np.ndarray = None) -> float:
+        """
+        精确的UAV功耗模型（基于文献[1]）
+
+        模型：P(v) = P_blade(v) + P_induced(v) + P_parasite(v) + P_vertical + P_acceleration
+
+        参考文献：
+        [1] Y. Zeng and R. Zhang, "Energy-Efficient UAV Communication With Trajectory
+            Optimization and Power Control," IEEE TWC, vol. 16, no. 1, pp. 498-513, 2017.
+
+        Args:
+            velocity: 速度向量 [vx, vy, vz] (m/s)
+            acceleration: 加速度向量 [ax, ay, az] (m/s²), 可选
+
+        Returns:
+            power: 总功耗 (Watts)
+        """
+        params = self.params
+
+        # 水平速度和垂直速度
+        v_h = np.linalg.norm(velocity[:2])  # 水平速度
+        v_z = velocity[2]  # 垂直速度
+
+        # ========== 文献[1]的理论模型 ==========
+
+        # 1. 桨叶型面功率 (Blade profile power)
+        # 公式: P_blade = P_0 * (1 + 3v_h² / V_tip²)
+        # 其中 P_0 是悬停时的桨叶功率
+        P_blade = params.uav_blade_profile_power * (
+                1 + 3 * v_h ** 2 / params.uav_tip_speed ** 2
+        )
+
+        # 2. 诱导功率 (Induced power for lift)
+        # 公式: P_induced = P_i * √[√(1 + v_h⁴/(4V₀⁴)) - v_h²/(2V₀²)]
+        # 其中 P_i 是悬停时的诱导功率，V₀ 是平均旋翼速度
+        V_0 = params.uav_mean_rotor_velocity
+        term_inside = np.sqrt(1 + v_h ** 4 / (4 * V_0 ** 4)) - v_h ** 2 / (2 * V_0 ** 2)
+        P_induced = params.uav_induced_power * np.sqrt(max(term_inside, 0))
+
+        # 3. 寄生功率 (Parasite power due to drag)
+        # 公式: P_parasite = 0.5 * d₀ * s * A * ρ * v_h³
+        # d₀: 机身阻力比, s: 旋翼实度, A: 旋翼盘面积
+        d_0 = params.uav_fuselage_drag_ratio
+        s = params.uav_rotor_solidity
+        A = params.uav_rotor_disc_area
+        rho = params.uav_air_density
+        P_parasite = 0.5 * d_0 * s * A * rho * v_h ** 3
+
+        # 4. 垂直运动功率
+        # 公式: P_vertical = W * |v_z|
+        # W: 飞行器重量
+        P_vertical = params.uav_aircraft_weight * abs(v_z)
+
+        # 5. 加速度引起的额外功率（简化模型）
+        # 这部分在原文献中没有明确公式，这里使用简化的经验模型
+        P_acceleration = 0
+        if acceleration is not None:
+            accel_magnitude = np.linalg.norm(acceleration)
+            # 等效质量（从重量转换）
+            mass_equivalent = params.uav_aircraft_weight / 9.8  # kg
+            # 加速功率估计：P_a ≈ F·v = m·a·v
+            P_acceleration = mass_equivalent * accel_magnitude * np.linalg.norm(velocity)
+
+        # 总功耗
+        total_power = P_blade + P_induced + P_parasite + P_vertical + P_acceleration
+
+        return total_power
+
+    def compute_hovering_power(self) -> float:
+        """
+        计算悬停功耗（v=0时的功耗）
+
+        Returns:
+            悬停功耗 (Watts)
+        """
+        # 悬停时只有桨叶和诱导功率
+        return self.params.uav_blade_profile_power + self.params.uav_induced_power
+
+    def compute_secrecy_energy_efficiency(self,
+                                          secrecy_rate: float,
+                                          uav_power: float,
+                                          transmit_power: float = None,
+                                          ris_power: float = None) -> Dict:
+        """
+        计算保密能效（Secrecy Energy Efficiency, SEE）
+
+        SEE定义：SEE = R_sec / P_total (bits/Joule)
+
+        Args:
+            secrecy_rate: 保密速率 (bps/Hz)
+            uav_power: UAV功耗 (Watts)
+            transmit_power: BS发射功率 (Watts)，默认使用params中的值
+            ris_power: RIS控制功耗 (Watts)，默认使用params中的值
+
+        Returns:
+            包含详细SEE指标的字典
+        """
+        # 使用默认值（如果未提供）
+        if transmit_power is None:
+            transmit_power = self.params.transmit_power
+        if ris_power is None:
+            ris_power = self.params.ris_power
+
+        # 计算总功耗
+        P_total = transmit_power + ris_power + uav_power
+
+        # 计算SEE
+        see = secrecy_rate / P_total if P_total > 0 else 0
+
+        # 转换为实际单位
+        see_bits_per_joule = see * self.params.bandwidth  # bits/Joule
+
+        # 构建详细结果
+        result = {
+            'see': see,  # bps/Hz/Watt
+            'see_bits_per_joule': see_bits_per_joule,  # bits/Joule
+            'secrecy_rate': secrecy_rate,  # bps/Hz
+            'total_power': P_total,  # Watts
+            'power_breakdown': {
+                'uav_power': uav_power,  # Watts
+                'transmit_power': transmit_power,  # Watts
+                'ris_power': ris_power  # Watts
+            },
+            'power_percentage': {
+                'uav': (uav_power / P_total * 100) if P_total > 0 else 0,
+                'transmit': (transmit_power / P_total * 100) if P_total > 0 else 0,
+                'ris': (ris_power / P_total * 100) if P_total > 0 else 0
+            }
+        }
+
+        return result
+
+    def compute_average_see(self,
+                            secrecy_rates: List[float],
+                            uav_powers: List[float],
+                            transmit_power: float = None,
+                            ris_power: float = None) -> Dict:
+        """
+        计算平均SEE（用于多时隙统计）
+
+        Args:
+            secrecy_rates: 各时隙的保密速率列表
+            uav_powers: 各时隙的UAV功耗列表
+            transmit_power: BS发射功率（恒定）
+            ris_power: RIS控制功耗（恒定）
+
+        Returns:
+            平均SEE指标字典
+        """
+        if len(secrecy_rates) != len(uav_powers):
+            raise ValueError("secrecy_rates and uav_powers must have same length")
+
+        # 使用默认值
+        if transmit_power is None:
+            transmit_power = self.params.transmit_power
+        if ris_power is None:
+            ris_power = self.params.ris_power
+
+        # 计算每个时隙的SEE
+        see_list = []
+        total_power_list = []
+
+        for r_sec, p_uav in zip(secrecy_rates, uav_powers):
+            p_total = transmit_power + ris_power + p_uav
+            see = r_sec / p_total if p_total > 0 else 0
+            see_list.append(see)
+            total_power_list.append(p_total)
+
+        # 统计指标
+        result = {
+            'average_see': np.mean(see_list),
+            'median_see': np.median(see_list),
+            'min_see': np.min(see_list),
+            'max_see': np.max(see_list),
+            'std_see': np.std(see_list),
+            'average_secrecy_rate': np.mean(secrecy_rates),
+            'average_total_power': np.mean(total_power_list),
+            'average_uav_power': np.mean(uav_powers),
+            'see_list': see_list,
+            'total_power_list': total_power_list
+        }
+
+        return result
+
+# ============================================================================
+#                           MAIN SYSTEM CLASS
+# ============================================================================
+
+class TheoreticalCoupledUncertaintyModel:
+    """
+    理论驱动的不确定性耦合模型
+
+    建模三种不确定性的相互影响：
+    1. 窃听者位置不确定性 → CSI估计误差
+    2. RIS相位误差 → CSI估计误差
+    3. 交叉耦合项
+
+    基于Fisher信息矩阵和Cramér-Rao界的严格推导
+    """
+
+    def __init__(self, params):
+        self.params = params
+
+        # 耦合系数（理论推导 + 仿真校准）
+        self.alpha_1 = 0.3  # 窃听者位置 → CSI
+        self.alpha_2 = 0.25  # RIS相位 → CSI
+        self.alpha_3 = 0.08  # 交叉项
+
+        # 预计算的系统常数
+        self.wavelength = 3e8 / params.carrier_frequency
+        self.V_0 = 4 * np.pi  # 全球面立体角
+
+        logger.info("Theoretical Coupled Uncertainty Model initialized")
+        logger.info(f"Coupling coefficients: α1={self.alpha_1:.3f}, "
+                    f"α2={self.alpha_2:.3f}, α3={self.alpha_3:.3f}")
+
+    def compute_coupled_csi_error(self,
+                                  base_error: float,
+                                  eve_uncertainty: Dict,
+                                  ris_phase_std: float,
+                                  num_ris_elements: int,
+                                  quantization_bits: int,
+                                  bs_position: np.ndarray,
+                                  eve_position: np.ndarray,
+                                  channel_to_user: np.ndarray) -> Dict:
+        """
+        完整的耦合CSI误差计算
+
+        Returns:
+            详细的误差分解和最终总误差
+        """
+        # 基准误差
+        sigma_e_base_sq = base_error ** 2
+
+        # 信道强度
+        channel_norm = np.linalg.norm(channel_to_user)
+
+        # 计算各耦合项
+        # 1. 窃听者位置耦合
+        alpha_1_eff, V_e_norm = self._compute_eve_location_coupling(
+            eve_uncertainty, bs_position, eve_position
+        )
+        sigma_e_eve_sq = alpha_1_eff * V_e_norm * sigma_e_base_sq
+
+        # 2. RIS相位耦合
+        alpha_2_eff, sigma_e_ris_sq = self._compute_ris_phase_coupling(
+            ris_phase_std, num_ris_elements, quantization_bits, channel_norm
+        )
+
+        # 3. 交叉耦合
+        sigma_jitter_total_sq = (ris_phase_std ** 2 +
+                                 (np.pi / (np.sqrt(3) * (2 ** quantization_bits))) ** 2)
+        sigma_e_cross_sq = self._compute_cross_coupling(
+            V_e_norm, sigma_jitter_total_sq, num_ris_elements, channel_norm
+        )
+
+        # 总误差（方差相加）
+        sigma_e_total_sq = (sigma_e_base_sq +
+                            sigma_e_eve_sq +
+                            sigma_e_ris_sq +
+                            sigma_e_cross_sq)
+
+        # 构建详细结果
+        result = {
+            'total_error_std': np.sqrt(sigma_e_total_sq),
+            'total_error_variance': sigma_e_total_sq,
+            'breakdown': {
+                'baseline': sigma_e_base_sq,
+                'eve_location': sigma_e_eve_sq,
+                'ris_phase': sigma_e_ris_sq,
+                'cross_term': sigma_e_cross_sq
+            },
+            'contributions_percentage': {
+                'baseline': sigma_e_base_sq / sigma_e_total_sq * 100,
+                'eve_location': sigma_e_eve_sq / sigma_e_total_sq * 100,
+                'ris_phase': sigma_e_ris_sq / sigma_e_total_sq * 100,
+                'cross_term': sigma_e_cross_sq / sigma_e_total_sq * 100
+            },
+            'coupling_coefficients': {
+                'alpha_1_effective': alpha_1_eff,
+                'alpha_2_effective': alpha_2_eff,
+                'alpha_3': self.alpha_3
+            },
+            'degradation_factor': np.sqrt(sigma_e_total_sq / sigma_e_base_sq)
+        }
+
+        logger.debug(f"Coupled CSI Error: {result['total_error_std']:.6f}")
+        logger.debug(f"Degradation factor: {result['degradation_factor']:.2f}x")
+
+        return result
+
+    def _compute_eve_location_coupling(self, uncertainty_ellipsoid, bs_position, eve_position):
+        """计算窃听者位置不确定性的耦合效应"""
+        Sigma_e = uncertainty_ellipsoid['covariance']
+        epsilon = uncertainty_ellipsoid.get('epsilon', 30.0)
+
+        # 椭球体积
+        det_Sigma = np.linalg.det(Sigma_e)
+        V_e = (4 * np.pi / 3) * (epsilon ** 3) * np.sqrt(max(det_Sigma, 1e-10))
+        V_e_normalized = V_e / 1000.0
+
+        # 有效立体角
+        eigenvalues = np.linalg.eigvalsh(Sigma_e)
+        r_max = epsilon * np.sqrt(max(eigenvalues))
+        d_bs_eve = np.linalg.norm(bs_position - eve_position)
+
+        omega_e = 4 * np.pi * (r_max / max(d_bs_eve, 10.0)) ** 2
+        omega_e_normalized = omega_e / self.V_0
+
+        alpha_1_effective = self.alpha_1 * (1 + 0.5 * omega_e_normalized)
+
+        return alpha_1_effective, V_e_normalized
+
+    def _compute_ris_phase_coupling(self, phase_jitter_std, num_ris_elements,
+                                    quantization_bits, channel_norm):
+        """计算RIS相位误差的耦合效应"""
+        # 总相位误差方差
+        sigma_jitter_thermal = phase_jitter_std
+        sigma_jitter_quant = np.pi / (np.sqrt(3) * (2 ** quantization_bits))
+        sigma_jitter_total_sq = sigma_jitter_thermal ** 2 + sigma_jitter_quant ** 2
+
+        # 相位误差通过N个元素累积
+        N_effective = np.sqrt(num_ris_elements)
+
+        # 计算有效耦合系数
+        channel_norm_normalized = channel_norm / np.sqrt(num_ris_elements)
+        alpha_2_effective = self.alpha_2 * channel_norm_normalized
+
+        # 计算耦合贡献
+        coupling_term = alpha_2_effective * N_effective * sigma_jitter_total_sq
+
+        return alpha_2_effective, coupling_term
+
+    def _compute_cross_coupling(self, V_e_normalized, sigma_jitter_sq,
+                                num_ris_elements, channel_norm):
+        """计算交叉耦合项"""
+        cross_term = (self.alpha_3 *
+                      V_e_normalized *
+                      sigma_jitter_sq *
+                      np.sqrt(num_ris_elements) *
+                      (channel_norm / np.sqrt(num_ris_elements)))
+
+        return cross_term
+
+
+class UAVRISSecureSystem:
+    """
+    Main system class integrating all components
+    """
+
+    def __init__(self, params: Optional[SystemParameters] = None):
+        """Initialize system with given or default parameters"""
+        self.params = params if params else SystemParameters()
+
+        # Initialize components
+        self.uav_dynamics = UAVDynamicsModel(self.params)
+        self.channel_model = ChannelModel(self.params)
+        self.eve_uncertainty = EavesdropperUncertaintyModel(self.params)
+        self.ris_controller = RISController(self.params)
+        self.evaluator = PerformanceEvaluator(self.params)
+
+        # System state
+        self.time_slot = 0
+        self.bs_position = None
+        self.user_positions = None
+        self.eve_estimated_positions = None
+
+        # Channels
+        self.H_br = None  # BS-RIS channel
+        self.h_ru = None  # RIS-Users channels
+        self.h_re_nominal = None  # RIS-Eves nominal channels
+        self.h_re_worst = None  # RIS-Eves worst-case channels
+
+        # Performance tracking
+        self.performance_history = []
+
+        # 🆕 添加耦合不确定性模型
+        self.coupled_uncertainty = TheoreticalCoupledUncertaintyModel(self.params)
+
+        logger.info("UAV-RIS secure system initialized")
+
+    def setup_scenario(self, bs_position: np.ndarray,
+                      user_positions: np.ndarray,
+                      eve_estimated_positions: np.ndarray,
+                      uav_initial_position: np.ndarray):
+        """
+        Setup communication scenario
+
+        Args:
+            bs_position: BS position [x, y, z]
+            user_positions: User positions (K x 3)
+            eve_estimated_positions: Estimated eve positions (E x 3)
+            uav_initial_position: Initial UAV position [x, y, z]
+        """
+        self.bs_position = bs_position
+        self.user_positions = user_positions
+        self.eve_estimated_positions = eve_estimated_positions
+
+        # Initialize UAV
+        self.uav_dynamics.state[:3] = uav_initial_position
+
+        # Generate uncertainty regions for eavesdroppers
+        self.eve_uncertainty_regions = []
+        for eve_pos in eve_estimated_positions:
+            region = self.eve_uncertainty.generate_uncertainty_region(eve_pos)
+            self.eve_uncertainty_regions.append(region)
+
+        logger.info(f"Scenario configured: {len(user_positions)} users, "
+                   f"{len(eve_estimated_positions)} eavesdroppers")
+
+    def generate_channels(self):
+        """Generate all channel realizations for current time slot"""
+        uav_pos = self.uav_dynamics.state[:3]
+        uav_vel = self.uav_dynamics.state[3:6]
+
+        # BS-RIS channel
+        distance_br = np.linalg.norm(uav_pos - self.bs_position)
+        path_loss_br, is_los_br = self.channel_model.compute_path_loss(
+            self.bs_position, uav_pos,
+            self.params.carrier_frequency,
+            self.params.bs_height, uav_pos[2],
+            'bs_ris'
+        )
+
+        # Compute angles
+        delta_br = uav_pos - self.bs_position
+        aod_br = np.arctan2(delta_br[1], delta_br[0])
+        aoa_br = aod_br + np.pi  # Reverse direction
+
+        H_br_base = self.channel_model.generate_rician_channel(
+            self.params.bs_antennas,
+            self.params.ris_elements,
+            self.params.rician_k_bs_ris_linear if is_los_br else 0,
+            aod_br, aoa_br,
+            path_loss_br
+        )
+
+        # Add CSI error (relative perturbation)
+        csi_error_br = np.sqrt(self.params.csi_error_variance_bs_ris) * (
+            np.random.randn(*H_br_base.shape) +
+            1j * np.random.randn(*H_br_base.shape)
+        ) / np.sqrt(2)
+        self.H_br = H_br_base * (1 + csi_error_br)
+
+        # RIS-Users channels
+        self.h_ru = []
+        for k, user_pos in enumerate(self.user_positions):
+            # 计算基准信道
+            distance_ru = np.linalg.norm(uav_pos - user_pos)
+            path_loss_ru, is_los_ru = self.channel_model.compute_path_loss(
+                uav_pos, user_pos,
+                self.params.carrier_frequency,
+                uav_pos[2], 1.5,
+                'ris_user'
+            )
+
+            delta_ru = user_pos - uav_pos
+            azimuth_ru = np.arctan2(delta_ru[1], delta_ru[0])
+            elevation_ru = np.arccos(delta_ru[2] / max(distance_ru, 1e-6))
+
+            a_ris = self.channel_model.array_response_vector(
+                self.params.ris_elements, azimuth_ru, elevation_ru, 'upa'
+            )
+
+            k_factor_ru = self.params.rician_k_ris_user_linear if is_los_ru else 0
+            h_ru_base = np.sqrt(path_loss_ru) * (
+                np.sqrt(k_factor_ru / (k_factor_ru + 1)) * a_ris +
+                np.sqrt(1 / (k_factor_ru + 1)) *
+                (np.random.randn(self.params.ris_elements) +
+                 1j * np.random.randn(self.params.ris_elements)) / np.sqrt(2)
+            )
+
+            # Preserve the nominal cascaded channel before uncertainty is applied.
+            h_ru_nominal = h_ru_base
+
+            # 🆕 使用耦合CSI误差
+            if hasattr(self, 'coupled_uncertainty') and len(self.eve_estimated_positions) > 0:
+                # 构建窃听者不确定性信息
+                eve_uncertainty_info = {
+                    'center': self.eve_estimated_positions[0],
+                    'covariance': np.diag([
+                        self.params.eve_location_error_covariance_2d,
+                        self.params.eve_location_error_covariance_2d,
+                        self.params.eve_location_error_covariance_height
+                    ]),
+                    'epsilon': 30,  # 30m不确定性
+                    'confidence_level': 0.95
+                }
+
+                # 计算耦合CSI误差
+                coupled_result = self.coupled_uncertainty.compute_coupled_csi_error(
+                    base_error=np.sqrt(self.params.csi_error_variance_ris_user),
+                    eve_uncertainty=eve_uncertainty_info,
+                    ris_phase_std=np.sqrt(self.params.ris_phase_noise_variance),
+                    num_ris_elements=self.params.ris_elements,
+                    quantization_bits=self.params.ris_phase_quantization_bits,
+                    bs_position=self.bs_position,
+                    eve_position=self.eve_estimated_positions[0],
+                    channel_to_user=h_ru_nominal
+                )
+
+                # 使用耦合后的误差方差
+                csi_error_variance = coupled_result['total_error_variance']
+            else:
+                # 降级到基准误差
+                csi_error_variance = self.params.csi_error_variance_ris_user
+
+            # 生成CSI误差（相对扰动）
+            csi_error_ru = np.sqrt(csi_error_variance) * (
+                np.random.randn(self.params.ris_elements) +
+                1j * np.random.randn(self.params.ris_elements)
+            ) / np.sqrt(2)
+
+            h_ru = h_ru_nominal * (1 + csi_error_ru)
+
+            self.h_ru.append(h_ru)
+
+        # RIS-Eves channels (with uncertainty)
+        self.h_re_nominal = []
+        self.h_re_worst = []
+
+        for i, (eve_pos, region) in enumerate(zip(self.eve_estimated_positions,
+                                                  self.eve_uncertainty_regions)):
+            # Nominal channel
+            distance_re = np.linalg.norm(uav_pos - eve_pos)
+            path_loss_re, is_los_re = self.channel_model.compute_path_loss(
+                uav_pos, eve_pos,
+                self.params.carrier_frequency,
+                uav_pos[2], 1.5,
+                'ris_eve'
+            )
+
+            delta_re = eve_pos - uav_pos
+            azimuth_re = np.arctan2(delta_re[1], delta_re[0])
+            elevation_re = np.arccos(delta_re[2] / max(distance_re, 1e-6))
+
+            a_ris_eve = self.channel_model.array_response_vector(
+                self.params.ris_elements,
+                azimuth_re,
+                elevation_re,
+                'upa'
+            )
+
+            k_factor_re = self.params.rician_k_ris_eve_linear if is_los_re else 0
+            h_re_base = np.sqrt(path_loss_re) * (
+                np.sqrt(k_factor_re / (k_factor_re + 1)) * a_ris_eve +
+                np.sqrt(1 / (k_factor_re + 1)) *
+                (np.random.randn(self.params.ris_elements) +
+                 1j * np.random.randn(self.params.ris_elements)) / np.sqrt(2)
+            )
+
+            # 生成CSI误差（相对扰动）
+            csi_error_re = np.sqrt(self.params.csi_error_variance_ris_eve) * (
+                np.random.randn(self.params.ris_elements) +
+                1j * np.random.randn(self.params.ris_elements)
+            ) / np.sqrt(2)
+
+            h_re = h_re_base * (1 + csi_error_re)
+
+            self.h_re_nominal.append(h_re)
+
+            # Worst-case channel
+            h_re_worst = self.eve_uncertainty.compute_worst_case_channel(
+                h_re, region, uav_pos, self.channel_model
+            )
+            self.h_re_worst.append(h_re_worst)
+
+    def analyze_performance_over_time(self) -> Dict:
+        """
+        分析整个仿真过程的性能指标
+
+        Returns:
+            包含时间序列分析结果的字典
+        """
+        if not self.performance_history:
+            return {}
+
+        # 提取时间序列数据
+        secrecy_rates = [p.get('sum_secrecy_rate', 0) for p in self.performance_history]
+        energy_efficiencies = [p.get('energy_efficiency', 0) for p in self.performance_history]
+
+        # 统计分析
+        analysis = {
+            'secrecy_rate': {
+                'mean': np.mean(secrecy_rates),
+                'std': np.std(secrecy_rates),
+                'min': np.min(secrecy_rates),
+                'max': np.max(secrecy_rates),
+                'trend': np.polyfit(range(len(secrecy_rates)), secrecy_rates, 1)[0]
+            },
+            'energy_efficiency': {
+                'mean': np.mean(energy_efficiencies),
+                'std': np.std(energy_efficiencies),
+                'min': np.min(energy_efficiencies),
+                'max': np.max(energy_efficiencies),
+                'trend': np.polyfit(range(len(energy_efficiencies)), energy_efficiencies, 1)[0]
+            },
+            'trajectory': {
+                'positions': self.uav_dynamics.trajectory_history.copy(),
+                'velocities': self.uav_dynamics.velocity_history.copy(),
+                'total_distance': sum(
+                    np.linalg.norm(self.uav_dynamics.trajectory_history[i + 1] -
+                                   self.uav_dynamics.trajectory_history[i])
+                    for i in range(len(self.uav_dynamics.trajectory_history) - 1)
+                )
+            },
+            'energy': {
+                'total_consumed': self.uav_dynamics.energy_consumed,
+                'flight_time': self.uav_dynamics.flight_time,
+                'average_power': (self.uav_dynamics.energy_consumed /
+                                  self.uav_dynamics.flight_time
+                                  if self.uav_dynamics.flight_time > 0 else 0)
+            }
+        }
+
+        return analysis
+
+    def optimize_beamforming(self, power_budget: float) -> np.ndarray:
+        """
+        优化波束赋形向量（改进版：考虑保密性能）
+
+        目标：最大化用户信号同时最小化窃听者信号
+
+        Returns:
+            Beamforming matrix W (M x K)
+        """
+        M = self.params.bs_antennas
+        K = self.params.num_users
+
+        # 获取当前的RIS反射系数（如果已优化）
+        if hasattr(self, '_current_ris_response'):
+            Theta = np.diag(self._current_ris_response)
+        elif hasattr(self, '_current_ris_phase'):
+            Theta = np.diag(np.exp(1j * self._current_ris_phase))
+        else:
+            # 默认：全通相位
+            Theta = np.eye(self.params.ris_elements, dtype=complex)
+
+        # Initialize with zero-forcing + artificial noise
+        W = np.zeros((M, K), dtype=complex)
+
+        for k in range(K):
+            # 用户k的有效信道
+            h_eff_user = self.h_ru[k] @ Theta @ self.H_br  # [M]
+
+            # ✅ 改进：考虑窃听者信道的零空间投影
+            if len(self.h_re_worst) > 0:
+                # 构造窃听者信道矩阵
+                H_eve = np.zeros((len(self.h_re_worst), M), dtype=complex)
+                for e, h_re in enumerate(self.h_re_worst):
+                    H_eve[e, :] = h_re @ Theta @ self.H_br
+
+                # 计算零空间（窃听者信道的正交补空间）
+                try:
+                    U, S, Vh = np.linalg.svd(H_eve, full_matrices=True)
+                    # 保留奇异值较小的方向（窃听者接收弱的方向）
+                    rank_eve = np.sum(S > 1e-6)
+                    null_space = Vh[rank_eve:, :].T.conj()  # [M, M-rank_eve]
+
+                    # 将用户信道投影到零空间
+                    if null_space.shape[1] > 0:
+                        h_proj = null_space @ (null_space.T.conj() @ h_eff_user)
+                    else:
+                        h_proj = h_eff_user  # 如果没有零空间，使用原信道
+
+                    # MRT在投影后的信道上
+                    W[:, k] = h_proj.conj() / (np.linalg.norm(h_proj) + 1e-10)
+                except:
+                    # 如果SVD失败，降级为简单MRT
+                    W[:, k] = h_eff_user.conj() / (np.linalg.norm(h_eff_user) + 1e-10)
+            else:
+                # 没有窃听者：标准MRT
+                W[:, k] = h_eff_user.conj() / (np.linalg.norm(h_eff_user) + 1e-10)
+
+        # ✅ 功率分配：基于信道增益
+        channel_gains = np.array([np.linalg.norm(W[:, k]) ** 2 for k in range(K)])
+        if np.sum(channel_gains) > 0:
+            power_allocation = power_budget * channel_gains / np.sum(channel_gains)
+        else:
+            power_allocation = np.ones(K) * power_budget / K
+
+        # 应用功率分配
+        for k in range(K):
+            W[:, k] *= np.sqrt(power_allocation[k])
+
+        # 确保满足per-antenna约束
+        for m in range(M):
+            antenna_power = np.sum(np.abs(W[m, :]) ** 2)
+            if antenna_power > self.params.bs_per_antenna_power:
+                W[m, :] *= np.sqrt(self.params.bs_per_antenna_power / antenna_power)
+
+        # 验证总功率约束
+        total_power = np.linalg.norm(W, 'fro') ** 2
+        if total_power > power_budget:
+            W *= np.sqrt(power_budget / total_power)
+
+        return W
+
+    def compute_system_performance(self, W: np.ndarray, Theta: np.ndarray) -> Dict:
+        """
+        Compute comprehensive system performance metrics
+
+        Args:
+            W: Beamforming matrix
+            Theta: RIS phase shift matrix
+
+        Returns:
+            Dictionary with performance metrics
+        """
+        metrics = {}
+
+        # User rates
+        user_rates = []
+        for k in range(self.params.num_users):
+            h_eff = self.h_ru[k] @ Theta @ self.H_br
+
+            # Signal power
+            signal = np.abs(h_eff @ W[:, k])**2
+
+            # Interference power
+            interference = sum(np.abs(h_eff @ W[:, j])**2
+                             for j in range(self.params.num_users) if j != k)
+
+            # Rate with hardware impairments
+            rate = self.evaluator.compute_achievable_rate(
+                h_eff, W[:, k],
+                self.params.noise_power,
+                interference
+            )
+            user_rates.append(rate)
+
+        # Eavesdropper rates (worst-case)
+        eve_rates = []
+        for e in range(self.params.num_eavesdroppers):
+            h_eff_eve = self.h_re_worst[e] @ Theta @ self.H_br
+
+            eve_rates_per_user = []
+            for k in range(self.params.num_users):
+                signal_eve = np.abs(h_eff_eve @ W[:, k])**2
+                interference_eve = sum(np.abs(h_eff_eve @ W[:, j])**2
+                                     for j in range(self.params.num_users) if j != k)
+
+                rate_eve = self.evaluator.compute_achievable_rate(
+                    h_eff_eve, W[:, k],
+                    self.params.noise_power,
+                    interference_eve
+                )
+                eve_rates_per_user.append(rate_eve)
+
+            eve_rates.append(max(eve_rates_per_user))
+
+        # Secrecy rates
+        secrecy_rates = []
+        for k in range(self.params.num_users):
+            worst_eve_rate = max(eve_rates) if eve_rates else 0
+            secrecy_rate = self.evaluator.compute_secrecy_rate(
+                user_rates[k], worst_eve_rate
+            )
+            secrecy_rates.append(secrecy_rate)
+
+        # Aggregate metrics
+        metrics['user_rates'] = np.array(user_rates)
+        metrics['eve_rates'] = np.array(eve_rates)
+        metrics['secrecy_rates'] = np.array(secrecy_rates)
+        metrics['sum_rate'] = np.sum(user_rates)
+        metrics['sum_secrecy_rate'] = np.sum(secrecy_rates)
+        metrics['min_secrecy_rate'] = np.min(secrecy_rates) if secrecy_rates else 0
+        metrics['outage_probability'] = self.evaluator.compute_secrecy_outage_probability(
+            secrecy_rates, target_rate=0.5
+        )
+
+        # Energy efficiency
+        total_power = np.linalg.norm(W, 'fro')**2 + self.uav_dynamics.compute_power_consumption(
+            self.uav_dynamics.state[3:6], np.zeros(3)
+        )
+        metrics['energy_efficiency'] = self.evaluator.compute_energy_efficiency(
+            metrics['sum_secrecy_rate'], total_power
+        )
+
+        return metrics
+
+    def run_time_slot(self, uav_control: np.ndarray) -> Dict:
+        """
+        Execute one time slot of the system (修正版)
+        """
+        self.time_slot += 1
+
+        # Update UAV position
+        uav_state = self.uav_dynamics.update(uav_control, self.params.time_slot_duration)
+
+        # Generate channels
+        self.generate_channels()
+
+        # Optimize RIS phases
+        if len(self.h_re_worst) > 0:
+            eve_powers = np.array([np.linalg.norm(h) ** 2 for h in self.h_re_worst])
+            worst_eve_idx = np.argmax(eve_powers)
+            worst_eve_channel = self.h_re_worst[worst_eve_idx]
+            phases = self.ris_controller.optimize_phases_sdp(
+                self.H_br, self.h_ru[0], worst_eve_channel
+            )
+        else:
+            phases = np.random.uniform(0, 2 * np.pi, self.params.ris_elements)
+
+        Theta = self.ris_controller.apply_hardware_constraints(phases)
+        theta_diag = np.diag(Theta)
+        # 记录实际应用的反射系数，便于波束赋形使用硬件受限后的结果
+        self._current_ris_response = theta_diag.copy()
+        self._current_ris_phase = np.angle(theta_diag)
+
+        # 计算所有用户/窃听者的级联信道
+        cascaded_user_channels = [self.h_ru[k] @ Theta @ self.H_br
+                                  for k in range(self.params.num_users)]
+        cascaded_eve_channels = [h_re @ Theta @ self.H_br for h_re in self.h_re_worst]
+
+        if cascaded_eve_channels:
+            worst_eve_idx = int(np.argmax([np.linalg.norm(h) ** 2 for h in cascaded_eve_channels]))
+            cascaded_eve_worst = cascaded_eve_channels[worst_eve_idx]
+        else:
+            worst_eve_idx = -1
+            cascaded_eve_worst = np.zeros(self.params.bs_antennas, dtype=complex)
+
+        # 使用当前级联信道重新优化波束赋形
+        W_opt = self.optimize_beamforming(self.params.bs_max_power)
+        transmit_power_actual = float(np.linalg.norm(W_opt, 'fro') ** 2)
+
+        noise_power = self.params.noise_power
+
+        # 计算主用户的信号与干扰功率
+        h_eff_user = cascaded_user_channels[0]
+        signal_user = np.abs(h_eff_user @ W_opt[:, 0]) ** 2
+        interference_user = sum(np.abs(h_eff_user @ W_opt[:, j]) ** 2
+                                 for j in range(1, self.params.num_users))
+
+        # 计算最坏窃听者的功率
+        if cascaded_eve_channels:
+            signal_eve = np.abs(cascaded_eve_worst @ W_opt[:, 0]) ** 2
+            interference_eve = sum(np.abs(cascaded_eve_worst @ W_opt[:, j]) ** 2
+                                   for j in range(1, self.params.num_users))
+        else:
+            signal_eve = 0.0
+            interference_eve = 0.0
+
+        snr_user = signal_user / (noise_power + interference_user)
+        snr_eve = signal_eve / (noise_power + interference_eve) if cascaded_eve_channels else 0.0
+
+        # 保持SNR的物理合理性
+        if snr_user > 1e6:
+            logger.warning(f"Very high SNR_user={10 * np.log10(snr_user):.1f}dB, capping to 60dB")
+            snr_user = 1e6
+        if snr_eve > 1e6:
+            logger.warning(f"Very high SNR_eve={10 * np.log10(snr_eve):.1f}dB, capping to 60dB")
+            snr_eve = 1e6
+
+        rate_user = np.log2(1 + snr_user)
+        rate_eve = np.log2(1 + snr_eve)
+        secrecy_rate = max(rate_user - rate_eve, 0.0)
+
+        # 接收功率（用于调试）
+        power_user = float(signal_user)
+        power_eve = float(signal_eve)
+        channel_gain_user = power_user / max(transmit_power_actual, 1e-12)
+        channel_gain_eve = power_eve / max(transmit_power_actual, 1e-12)
+
+        # 基于实际发射功率的合理性检查
+        if transmit_power_actual > 0 and power_user > transmit_power_actual * 64:
+            logger.error(
+                "UNREALISTIC power_user=%.2fW (Ptx=%.2fW)",
+                power_user,
+                transmit_power_actual,
+            )
+            logger.error("  |h_eff_user|²=%.6f", np.linalg.norm(h_eff_user) ** 2)
+            scale = (transmit_power_actual * 64) / max(power_user, 1e-12)
+            power_user *= scale
+            power_eve *= scale
+            snr_user = min(snr_user * scale, 1e6)
+            snr_eve = min(snr_eve * scale, 1e6)
+            rate_user = np.log2(1 + snr_user)
+            rate_eve = np.log2(1 + snr_eve)
+            secrecy_rate = max(rate_user - rate_eve, 0.0)
+
+        # ========== ✅ 调试输出（每100个时隙） ==========
+        if self.time_slot % 100 == 0:
+            logger.info(f"Time slot {self.time_slot}:")
+            logger.info(f"  Channel gain user: {channel_gain_user:.6e}")
+            logger.info(f"  Power user: {power_user:.6e} W ({10 * np.log10(max(power_user, 1e-12) / 1e-3):.1f} dBm)")
+            logger.info(f"  SNR user: {10 * np.log10(max(snr_user, 1e-12)):.1f} dB")
+            if cascaded_eve_channels:
+                logger.info(f"  Power eve: {power_eve:.6e} W")
+                logger.info(f"  SNR eve: {10 * np.log10(max(snr_eve, 1e-12)):.1f} dB")
+            logger.info(f"  Rate user: {rate_user:.4f} bps/Hz")
+            logger.info(f"  Rate eve: {rate_eve:.4f} bps/Hz")
+            logger.info(f"  Secrecy rate: {secrecy_rate:.4f} bps/Hz")
+
+        # 使用理论模型计算的UAV功耗
+        uav_power_actual = self.evaluator.compute_uav_power(
+            velocity=uav_state['velocity'],
+            acceleration=uav_control
+        )
+
+        # 计算SEE（使用正确的单位）
+        see_metrics = self.evaluator.compute_secrecy_energy_efficiency(
+            secrecy_rate=secrecy_rate,  # bps/Hz
+            uav_power=uav_power_actual,
+            transmit_power=transmit_power_actual,
+            ris_power=self.params.ris_power
+        )
+
+        if self.time_slot % 100 == 0:
+            logger.info(f"  SEE: {see_metrics['see']:.6f} (bps/Hz)/W")
+            logger.info(f"  SEE: {see_metrics['see_bits_per_joule']:.3e} bits/Joule")
+            logger.info(f"  Total power: {see_metrics['total_power']:.2f} W")
+
+        # Store results
+        results = {
+            'time_slot': self.time_slot,
+            'uav_state': uav_state,
+            'rate_user': rate_user,
+            'rate_eve': rate_eve,
+            'secrecy_rate': secrecy_rate,
+            'see': see_metrics['see'],
+            'see_bits_per_joule': see_metrics['see_bits_per_joule'],
+            'power_total': see_metrics['total_power'],
+            'power_user': power_user,  # 新增：用于调试
+            'power_eve': power_eve,  # 新增：用于调试
+            'snr_user': snr_user,  # 新增：用于调试
+            'snr_eve': snr_eve,  # 新增：用于调试
+            'uav_power': uav_power_actual,
+            'transmit_power': transmit_power_actual,
+            'ris_power': self.params.ris_power,
+            'phases': phases.copy(),
+            'theta_matrix': Theta,
+            'beamforming_matrix': W_opt,
+            'channel_gain_user': channel_gain_user,  # 新增
+            'channel_gain_eve': channel_gain_eve,  # 新增
+            'worst_eve_idx': worst_eve_idx,
+            'performance': self.compute_system_performance(
+                W_opt,
+                Theta
+            )
+        }
+
+        self.performance_history.append(results['performance'])
+        return results
+
+class ImprovedSystemScenario:
+    """改进的系统场景配置"""
+
+    def __init__(self, params: SystemParameters):
+        self.params = params
+
+        # 场景参数（城市环境）
+        self.area_size = 400  # 400m x 400m 区域（更大的城市场景）
+
+        # BS位置：城市边缘高建筑上（远离用户）
+        self.bs_position = np.array([-150, -150, 35])  # 西南角高处
+
+        # 用户位置：分散在城市不同区域（距BS较远，确保NLOS）
+        self.user_positions = np.array([
+            [50, 60, 1.5],  # 距UAV约76m
+            [-30, 70, 1.5],  # 距UAV约90m
+            [60, -40, 1.5]  # 距UAV约129m
+        ])
+
+        # 窃听者真实位置（仿真用）
+        self.eve_true_positions = np.array([
+            [110, 90, 1.5],  # 真实位置1：靠近用户1
+            [-40, -85, 1.5]  # 真实位置2：中间区域
+        ])
+
+        # 窃听者估计位置（系统优化用）
+        # 添加估计误差（10-20米）
+        self.eve_estimated_positions = np.array([
+            [120, 75, 1.5],  # 估计位置1（有偏差）
+            [-55, -90, 1.5]  # 估计位置2（有偏差）
+        ])
+
+        # 不确定性参数
+        self.eve_location_covariance = np.diag([400, 400, 100])  # x,y,z方差
+        self.eve_max_error = 30  # 最大误差30米
+
+        # UAV初始位置（城市中心上空）
+        self.uav_initial_position = np.array([20, 30, 120])
+
+    def verify_nlos_condition(self) -> bool:
+        """验证BS-UE链路的NLOS条件"""
+        for user_pos in self.user_positions:
+            distance = np.linalg.norm(self.bs_position - user_pos)
+            if distance < 150:  # 如果距离小于150米，可能有LoS
+                print(f"Warning: User at {user_pos} may have LoS to BS (distance: {distance:.1f}m)")
+                return False
+        return True
+
+
+# ============================================================================
+#                              TESTING
+# ============================================================================
+
+if __name__ == "__main__":
+    # System demonstration
+    print("=" * 70)
+    print("UAV-RIS SECURE COMMUNICATION SYSTEM - PAPER IMPLEMENTATION")
+    print("=" * 70)
+
+    # Initialize system
+    params = SystemParameters()
+    system = UAVRISSecureSystem(params)
+
+    # Setup scenario with improved positioning
+    # BS position: Edge of urban area on tall building (ensures NLOS to users)
+    bs_position = np.array([-150, -150, 35])  # Southwest corner, elevated
+
+    # User positions: Distributed across urban area (>200m from BS for Rayleigh fading)
+    # Ensuring blocked direct links due to buildings in between
+    user_positions = np.array([
+        [120, 80, 1.5],  # User 1: Northeast commercial district (~280m from BS)
+        [-50, 130, 1.5],  # User 2: Northwest residential area (~200m from BS)
+        [100, -70, 1.5]  # User 3: Southeast industrial zone (~260m from BS)
+    ])
+
+    # Eavesdropper positions: These are ESTIMATED positions (with uncertainty)
+    # In real scenario, true positions are unknown but we need them for simulation
+    eve_estimated_positions = np.array([
+        [115, 85, 1.5],  # Estimated Eve 1: Near User 1 (threat)
+        [-45, -80, 1.5]  # Estimated Eve 2: Central area
+    ])
+
+    # For simulation, we also need true positions (unknown to optimization algorithm)
+    # True positions have some error from estimated positions (10-30m)
+    eve_true_positions = eve_estimated_positions + np.random.normal(0, 15, eve_estimated_positions.shape)
+    eve_true_positions[:, 2] = 1.5  # Keep height fixed
+
+    # UAV initial position: Center of coverage area at safe altitude
+    uav_initial = np.array([0, 0, 120])
+
+    # Setup scenario with true positions for channel calculation
+    system.setup_scenario(bs_position, user_positions, eve_true_positions, uav_initial)
+
+    # Store estimated positions for optimization algorithms to use
+    system.eve_estimated_positions = eve_estimated_positions
+
+    # Initialize uncertainty regions for eavesdroppers
+    if hasattr(system, 'eve_uncertainty'):
+        for eve_est_pos in eve_estimated_positions:
+            uncertainty_region = system.eve_uncertainty.generate_uncertainty_region(
+                eve_est_pos, confidence_level=0.95
+            )
+            system.eve_uncertainty_regions.append(uncertainty_region)
+
+    print(f"\nSystem Configuration:")
+    print(f"  Frequency: {params.carrier_frequency / 1e9:.1f} GHz")
+    print(f"  BS Antennas: {params.bs_antennas}")
+    print(f"  RIS Elements: {params.ris_elements} ({params.ris_rows}×{params.ris_cols})")
+    print(f"  Users: {params.num_users}")
+    print(f"  Eavesdroppers: {params.num_eavesdroppers} (with location uncertainty)")
+    print(f"  UAV altitude range: [{params.uav_min_altitude}, {params.uav_max_altitude}] m")
+
+    print(f"\nScenario Details:")
+    print(f"  BS Position: {bs_position} (edge location for NLOS)")
+    print(f"  BS-User distances: ", end="")
+    for i, user_pos in enumerate(user_positions):
+        dist = np.linalg.norm(bs_position - user_pos)
+        print(f"U{i + 1}: {dist:.1f}m", end=" ")
+    print(f"\n  Channel model: BS-UE direct links use Rayleigh fading (blocked)")
+    print(f"  Eve uncertainty: ±15-30m around estimated positions")
+
+    # Run simple simulation (no optimization, just demonstration)
+    print("\nRunning simulation...")
+
+    # Simple circular trajectory for demonstration
+    for t in range(5):
+        # Simple waypoint following (not optimization)
+        angle = t * 2 * np.pi / 5
+        target = np.array([
+            80 * np.cos(angle),
+            80 * np.sin(angle),
+            120
+        ])
+
+        # Basic control towards target
+        control = 0.5 * (target - system.uav_dynamics.state[:3])
+        control = np.clip(control, -params.uav_max_acceleration, params.uav_max_acceleration)
+
+        result = system.run_time_slot(control)
+
+        print(f"\nTime Slot {t + 1}:")
+        print(f"  UAV Position: {result['uav_state']['position']}")
+        print(f"  Power Consumption: {result['uav_state']['power']:.1f} W")
+        print(f"  Sum Secrecy Rate: {result['performance']['sum_secrecy_rate']:.3f} bps/Hz")
+        print(f"  Min Secrecy Rate: {result['performance']['min_secrecy_rate']:.3f} bps/Hz")
+        print(f"  Energy Efficiency: {result['performance']['energy_efficiency']:.2e} bits/J")
+
+    print("\n" + "=" * 70)
+    print("SYSTEM MODEL VALIDATION COMPLETE")
+    print("Ready for integration with graph neural network optimization")
+    print("=" * 70)